from __future__ import unicode_literals
import django
from django.conf import settings
from django.contrib.admin.util import lookup_field, display_for_field
from django.contrib.admin.views.main import EMPTY_CHANGELIST_VALUE
from django.core.exceptions import ObjectDoesNotExist
from django.db import models
from django.utils.html import escape, conditional_escape
from django.utils.safestring import mark_safe
import collections
try:
    from django.utils.encoding import smart_text, force_text
except ImportError:
    from django.utils.encoding import smart_unicode as smart_text, force_unicode as force_text
from django.template import Library

from django.contrib.admin.templatetags.admin_list import _boolean_icon, result_headers


if django.VERSION >= (1, 2, 3):
    from django.contrib.admin.templatetags.admin_list import result_hidden_fields
else:
    result_hidden_fields = lambda cl: []


register = Library()


MPTT_ADMIN_LEVEL_INDENT = getattr(settings, 'MPTT_ADMIN_LEVEL_INDENT', 10)
IS_GRAPPELLI_INSTALLED = True if 'grappelli' in settings.INSTALLED_APPS else False


###
# Ripped from contrib.admin's (1.3.1) items_for_result tag.
# The only difference is we're indenting nodes according to their level.
def mptt_items_for_result(cl, result, form):
    """
    Generates the actual list of data.
    """
    first = True
    pk = cl.lookup_opts.pk.attname

    ##### MPTT ADDITION START
    # figure out which field to indent
    mptt_indent_field = getattr(cl.model_admin, 'mptt_indent_field', None)
    if not mptt_indent_field:
        for field_name in cl.list_display:
            try:
                f = cl.lookup_opts.get_field(field_name)
            except models.FieldDoesNotExist:
<<<<<<< HEAD
                if mptt_indent_field is None:
                    attr = getattr(result, field_name, None)
                    if isinstance(attr, collections.Callable):
                        # first callable field, use this if we can't find any model fields
                        mptt_indent_field = field_name
=======
                if (mptt_indent_field is None and
                    field_name != 'action_checkbox'):
                    mptt_indent_field = field_name
>>>>>>> bff1993f
            else:
                # first model field, use this one
                mptt_indent_field = field_name
                break
    ##### MPTT ADDITION END

    # figure out how much to indent
    mptt_level_indent = getattr(cl.model_admin, 'mptt_level_indent', MPTT_ADMIN_LEVEL_INDENT)

    for field_name in cl.list_display:
        row_class = ''
        try:
            f, attr, value = lookup_field(field_name, result, cl.model_admin)
        except (AttributeError, ObjectDoesNotExist):
            result_repr = EMPTY_CHANGELIST_VALUE
        else:
            if f is None:
                if field_name == 'action_checkbox':
                    row_class = ' class="action-checkbox"'
                allow_tags = getattr(attr, 'allow_tags', False)
                boolean = getattr(attr, 'boolean', False)
                if boolean:
                    allow_tags = True
                    result_repr = _boolean_icon(value)
                else:
                    result_repr = smart_text(value)
                # Strip HTML tags in the resulting text, except if the
                # function has an "allow_tags" attribute set to True.
                if not allow_tags:
                    result_repr = escape(result_repr)
                else:
                    result_repr = mark_safe(result_repr)
            else:
                if isinstance(f.rel, models.ManyToOneRel):
                    field_val = getattr(result, f.name)
                    if field_val is None:
                        result_repr = EMPTY_CHANGELIST_VALUE
                    else:
                        result_repr = escape(field_val)
                else:
                    result_repr = display_for_field(value, f)
                if isinstance(f, models.DateField)\
                or isinstance(f, models.TimeField)\
                or isinstance(f, models.ForeignKey):
                    row_class = ' class="nowrap"'
        if force_text(result_repr) == '':
            result_repr = mark_safe('&nbsp;')

        ##### MPTT ADDITION START
        if field_name == mptt_indent_field:
            level = getattr(result, result._mptt_meta.level_attr)
            padding_attr = ' style="padding-left:%spx"' % (5 + mptt_level_indent * level)
        else:
            padding_attr = ''
        ##### MPTT ADDITION END

        # If list_display_links not defined, add the link tag to the first field
        if (first and not cl.list_display_links) or field_name in cl.list_display_links:
            table_tag = {True: 'th', False: 'td'}[first]
            first = False
            url = cl.url_for_result(result)
            # Convert the pk to something that can be used in Javascript.
            # Problem cases are long ints (23L) and non-ASCII strings.
            if cl.to_field:
                attr = str(cl.to_field)
            else:
                attr = pk
            value = result.serializable_value(attr)
            result_id = repr(force_text(value))[1:]
            ##### MPTT SUBSTITUTION START
            yield mark_safe('<%s%s%s><a href="%s"%s>%s</a></%s>' % \
                (table_tag, row_class, padding_attr, url, (cl.is_popup and ' onclick="opener.dismissRelatedLookupPopup(window, %s); return false;"' % result_id or ''), conditional_escape(result_repr), table_tag))
            ##### MPTT SUBSTITUTION END
        else:
            # By default the fields come from ModelAdmin.list_editable, but if we pull
            # the fields out of the form instead of list_editable custom admins
            # can provide fields on a per request basis
            if (form and field_name in form.fields and not (
                    field_name == cl.model._meta.pk.name and
                        form[cl.model._meta.pk.name].is_hidden)):
                bf = form[field_name]
                result_repr = mark_safe(force_text(bf.errors) + force_text(bf))
            else:
                result_repr = conditional_escape(result_repr)
            ##### MPTT SUBSTITUTION START
            yield mark_safe('<td%s%s>%s</td>' % (row_class, padding_attr, result_repr))
            ##### MPTT SUBSTITUTION END
    if form and not form[cl.model._meta.pk.name].is_hidden:
        yield mark_safe('<td>%s</td>' % force_text(form[cl.model._meta.pk.name]))


def mptt_results(cl):
    if cl.formset:
        for res, form in zip(cl.result_list, cl.formset.forms):
            yield list(mptt_items_for_result(cl, res, form))
    else:
        for res in cl.result_list:
            yield list(mptt_items_for_result(cl, res, None))


def mptt_result_list(cl):
    """
    Displays the headers and data list together
    """
    return {'cl': cl,
            'result_hidden_fields': list(result_hidden_fields(cl)),
            'result_headers': list(result_headers(cl)),
            'results': list(mptt_results(cl))}

# custom template is merely so we can strip out sortable-ness from the column headers
# Based on admin/change_list_results.html (1.3.1)
if IS_GRAPPELLI_INSTALLED:
    mptt_result_list = register.inclusion_tag("admin/grappelli_mptt_change_list_results.html")(mptt_result_list)
else:
    mptt_result_list = register.inclusion_tag("admin/mptt_change_list_results.html")(mptt_result_list)<|MERGE_RESOLUTION|>--- conflicted
+++ resolved
@@ -48,17 +48,9 @@
             try:
                 f = cl.lookup_opts.get_field(field_name)
             except models.FieldDoesNotExist:
-<<<<<<< HEAD
-                if mptt_indent_field is None:
-                    attr = getattr(result, field_name, None)
-                    if isinstance(attr, collections.Callable):
-                        # first callable field, use this if we can't find any model fields
-                        mptt_indent_field = field_name
-=======
                 if (mptt_indent_field is None and
                     field_name != 'action_checkbox'):
                     mptt_indent_field = field_name
->>>>>>> bff1993f
             else:
                 # first model field, use this one
                 mptt_indent_field = field_name
