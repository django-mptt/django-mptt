--- conflicted
+++ resolved
@@ -2,22 +2,11 @@
 Utilities for working with lists of model instances which represent
 trees.
 """
-<<<<<<< HEAD
-from __future__ import unicode_literals
-
-=======
->>>>>>> 8ef52b34
 import copy
 import csv
 import itertools
 import sys
 
-<<<<<<< HEAD
-from django.utils.encoding import smart_text
-from django.utils.six import PY3, text_type
-from django.utils.six.moves import zip
-=======
->>>>>>> 8ef52b34
 from django.utils.translation import ugettext as _
 
 __all__ = ('previous_current_next', 'tree_item_iterator',
@@ -232,7 +221,7 @@
         return tree_ids if len(tree_ids) > 1 else tree_ids[0]
 
     def _clean_tree_id(tree_id, vendor):
-        return smart_text(tree_id).replace('-', '') if vendor != 'postgresql' else tree_id
+        return str(tree_id).replace('-', '') if vendor != 'postgresql' else tree_id
 
     results = tuple()
     for tree_id in tree_ids:
