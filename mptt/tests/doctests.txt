--- conflicted
+++ resolved
@@ -1214,7 +1214,6 @@
 3 - 3 0 1 4
 1 3 3 1 2 3
 
-<<<<<<< HEAD
 # reordering after save, original insertion in order ##########################
 # sibling root nodes, inserted B,C, moved C-->A
 >>> OrderedInsertion.objects.all().delete()
@@ -1305,19 +1304,11 @@
 >>> a = OrderedInsertion.objects.create(name='a', parent=root)
 >>> a.name = 'c'
 >>> a.save()
-=======
-
->>> OrderedInsertion.objects.all().delete()
->>> root = OrderedInsertion.objects.create(name='root')
->>> r1 = OrderedInsertion.objects.create(name='r1', parent=root)
->>> r2 = OrderedInsertion.objects.create(name='r2', parent=root)
->>>>>>> 330a4a0a
 >>> print_tree_details(OrderedInsertion.tree.all())
 1 - 1 0 1 6
 2 1 1 1 2 3
 3 1 1 1 4 5
 
-<<<<<<< HEAD
 
 # reordering after save, when only a single instance at level exists ##########
 # root node with no siblings no children, inserted B, moved B-->A (forward)
@@ -1408,9 +1399,15 @@
 2 1 1 1 2 5
 3 2 1 2 3 4
 
-
-=======
->>>>>>> 330a4a0a
+>>> OrderedInsertion.objects.all().delete()
+>>> root = OrderedInsertion.objects.create(name='root')
+>>> r1 = OrderedInsertion.objects.create(name='r1', parent=root)
+>>> r2 = OrderedInsertion.objects.create(name='r2', parent=root)
+>>> print_tree_details(OrderedInsertion.tree.all())
+1 - 1 0 1 6
+2 1 1 1 2 3
+3 1 1 1 4 5
+
 # Insertion of positioned nodes, multiple ordering criteria ###################
 >>> r1 = MultiOrder.objects.create(name='fff', size=20, date=date(2008, 1, 1))
 
@@ -1479,7 +1476,6 @@
 7 1 5 1 2 3
 9 1 5 1 4 5
 10 1 5 1 6 7
-<<<<<<< HEAD
 8 1 5 1 8 9
 
 # Multi-table Inheritance #####################################################
@@ -1534,6 +1530,3 @@
 <Person: Jess>
 >>> jane.get_ancestors()
 [<Person: Jess>, <Person: Jeff>]
-=======
-8 1 5 1 8 9
->>>>>>> 330a4a0a
