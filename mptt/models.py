from __future__ import unicode_literals

from functools import reduce, wraps
import operator
import warnings

import django
from django.db import models
from django.db.models import F, Q
from django.db.models.base import ModelBase
from django.db.models.query_utils import DeferredAttribute
from django.utils import six

from mptt.fields import TreeForeignKey, TreeOneToOneField, TreeManyToManyField
from mptt.managers import TreeManager
from mptt.signals import node_moved


__all__ = (
    'TreeForeignKey', 'TreeOneToOneField', 'TreeManyToManyField',
    'TreeManager', 'MPTTOptions', 'MPTTModelBase', 'MPTTModel',
)


class MPTTOptions(object):
    """
    Options class for MPTT models. Use this as an inner class called ``MPTTMeta``::

        class MyModel(MPTTModel):
            class MPTTMeta:
                order_insertion_by = ['name']
    """

    order_insertion_by = []

    @property
    def parent_attr(self):
        warnings.warn('Use "parent(_id)" directly.', DeprecationWarning, stacklevel=2)
        return 'parent'

    @property
    def left_attr(self):
        warnings.warn('Use "lft" directly.', DeprecationWarning, stacklevel=2)
        return 'lft'

    @property
    def right_attr(self):
        warnings.warn('Use "rght" directly.', DeprecationWarning, stacklevel=2)
        return 'rght'

    @property
    def tree_id_attr(self):
        warnings.warn('Use "tree_id" directly.', DeprecationWarning, stacklevel=2)
        return 'tree_id'

    @property
    def level_attr(self):
        warnings.warn('Use "level" directly.', DeprecationWarning, stacklevel=2)
        return 'level'

    def __init__(self, opts=None, **kwargs):
        # Override defaults with options provided
        if opts:
            opts = list(opts.__dict__.items())
        else:
            opts = []
        opts.extend(list(kwargs.items()))

        if 'tree_manager_attr' in [opt[0] for opt in opts]:
            raise ValueError(
                "`tree_manager_attr` has been removed; you should instantiate"
                " a TreeManager as a normal manager on your model instead.")

        for key, value in opts:
            if key[:2] == '__':
                continue
            setattr(self, key, value)

        # Normalize order_insertion_by to a list
        if isinstance(self.order_insertion_by, six.string_types):
            self.order_insertion_by = [self.order_insertion_by]
        elif isinstance(self.order_insertion_by, tuple):
            self.order_insertion_by = list(self.order_insertion_by)
        elif self.order_insertion_by is None:
            self.order_insertion_by = []

    def __iter__(self):
        return ((k, v) for k, v in self.__dict__.items() if k[0] != '_')

    # Helper methods for accessing tree attributes on models.
    def get_raw_field_value(self, instance, field_name):
        """
        Gets the value of the given fieldname for the instance.
        This is not the same as getattr().
        This function will return IDs for foreignkeys etc, rather than doing
        a database query.
        """
        field = instance._meta.get_field(field_name)
        return field.value_from_object(instance)

    def set_raw_field_value(self, instance, field_name, value):
        """
        Sets the value of the given fieldname for the instance.
        This is not the same as setattr().
        This function requires an ID for a foreignkey (etc) rather than an instance.
        """
        field = instance._meta.get_field(field_name)
        setattr(instance, field.attname, value)

    def update_mptt_cached_fields(self, instance):
        """
        Caches (in an instance._mptt_cached_fields dict) the original values of:
         - parent pk
         - fields specified in order_insertion_by

        These are used in save() to determine if the relevant fields have changed,
        so that the MPTT fields need to be updated.
        """
        instance._mptt_cached_fields = {}
        field_names = set(('parent',))
        if self.order_insertion_by:
            for f in self.order_insertion_by:
                if f[0] == '-':
                    f = f[1:]
                field_names.add(f)
        deferred_fields = instance.get_deferred_fields()
        for field_name in field_names:
            if deferred_fields:
                field = instance._meta.get_field(field_name)
                if field.attname in deferred_fields \
                        and field.attname not in instance.__dict__:
                    # deferred attribute (i.e. via .only() or .defer())
                    # It'd be silly to cache this (that'd do a database query)
                    # Instead, we mark it as a deferred attribute here, then
                    # assume it hasn't changed during save(), unless it's no
                    # longer deferred.
                    instance._mptt_cached_fields[field_name] = DeferredAttribute
                    continue
            instance._mptt_cached_fields[field_name] = self.get_raw_field_value(
                instance, field_name)

    def insertion_target_filters(self, instance, order_insertion_by):
        """
        Creates a filter which matches suitable right siblings for ``node``,
        where insertion should maintain ordering according to the list of
        fields in ``order_insertion_by``.

        For example, given an ``order_insertion_by`` of
        ``['field1', 'field2', 'field3']``, the resulting filter should
        correspond to the following SQL::

           field1 > %s
           OR (field1 = %s AND field2 > %s)
           OR (field1 = %s AND field2 = %s AND field3 > %s)

        """
        fields = []
        filters = []
        fields__append = fields.append
        filters__append = filters.append
        and_ = operator.and_
        or_ = operator.or_
        for field_name in order_insertion_by:
            if field_name[0] == '-':
                field_name = field_name[1:]
                filter_suffix = '__lt'
            else:
                filter_suffix = '__gt'
            value = getattr(instance, field_name)
            if value is None:
                # node isn't saved yet. get the insertion value from pre_save.
                field = instance._meta.get_field(field_name)
                value = field.pre_save(instance, True)

            q = Q(**{field_name + filter_suffix: value})

            filters__append(reduce(and_, [Q(**{f: v}) for f, v in fields] + [q]))
            fields__append((field_name, value))
        return reduce(or_, filters)

    def get_ordered_insertion_target(self, node, parent):
        """
        Attempts to retrieve a suitable right sibling for ``node``
        underneath ``parent`` (which may be ``None`` in the case of root
        nodes) so that ordering by the fields specified by the node's class'
        ``order_insertion_by`` option is maintained.

        Returns ``None`` if no suitable sibling can be found.
        """
        right_sibling = None
        # Optimisation - if the parent doesn't have descendants,
        # the node will always be its last child.
        if parent is None or parent.get_descendant_count() > 0:
            opts = node._mptt_meta
            order_by = opts.order_insertion_by[:]
            filters = self.insertion_target_filters(node, order_by)
            if parent:
                filters = filters & Q(parent=parent)
                # Fall back on tree ordering if multiple child nodes have
                # the same values.
                order_by.append('lft')
            else:
                filters = filters & Q(parent=None)
                # Fall back on tree id ordering if multiple root nodes have
                # the same values.
                order_by.append('tree_id')
            queryset = node._tree_manager.db_manager(
                node._state.db).filter(filters).order_by(*order_by)
            if node.pk:
                queryset = queryset.exclude(pk=node.pk)
            try:
                right_sibling = queryset[:1][0]
            except IndexError:
                # No suitable right sibling could be found
                pass
        return right_sibling


class MPTTModelBase(ModelBase):
    """
    Metaclass for MPTT models
    """

    def __new__(meta, class_name, bases, class_dict):
        """
        Create subclasses of MPTTModel. This:
         - adds the MPTT fields to the class
         - adds a TreeManager to the model
        """
        if class_name == 'NewBase' and class_dict == {}:
            return super(MPTTModelBase, meta).__new__(meta, class_name, bases, class_dict)
        is_MPTTModel = False
        try:
            MPTTModel
        except NameError:
            is_MPTTModel = True

        MPTTMeta = class_dict.pop('MPTTMeta', None)
        if not MPTTMeta:
            class MPTTMeta:
                pass

        initial_options = frozenset(dir(MPTTMeta))

        # extend MPTTMeta from base classes
        for base in bases:
            if hasattr(base, '_mptt_meta'):
                for name, value in base._mptt_meta:
                    if name == 'tree_manager_attr':
                        continue
                    if name not in initial_options:
                        setattr(MPTTMeta, name, value)

        class_dict['_mptt_meta'] = MPTTOptions(MPTTMeta)
        super_new = super(MPTTModelBase, meta).__new__
        cls = super_new(meta, class_name, bases, class_dict)

        if not is_MPTTModel:
            # Add a tree manager, if there isn't one already
            # NOTE: Django 1.10 lets models inherit managers without handholding.
            if django.VERSION < (1, 10) and not cls._meta.abstract:
                manager = getattr(cls, 'objects', None)
                if manager is None:
                    manager = cls._default_manager._copy_to_model(cls)
                    manager.contribute_to_class(cls, 'objects')
                elif manager.model != cls:
                    # manager was inherited
                    manager = manager._copy_to_model(cls)
                    manager.contribute_to_class(cls, 'objects')

                # make sure we have a tree manager somewhere
                tree_manager = None
                if hasattr(cls._meta, 'concrete_managers'):  # Django < 1.10
                    cls_managers = cls._meta.concrete_managers + cls._meta.abstract_managers
                    cls_managers = [r[2] for r in cls_managers]
                else:
                    cls_managers = cls._meta.managers

                for cls_manager in cls_managers:
                    if isinstance(cls_manager, TreeManager):
                        # prefer any locally defined manager (i.e. keep going if not local)
                        if cls_manager.model is cls:
                            tree_manager = cls_manager
                            break

                if tree_manager and tree_manager.model is not cls:
                    tree_manager = tree_manager._copy_to_model(cls)
                elif tree_manager is None:
                    tree_manager = TreeManager()
                tree_manager.contribute_to_class(cls, '_default_manager')

        return cls


def raise_if_unsaved(func):
    @wraps(func)
    def _fn(self, *args, **kwargs):
        if not self.pk:
            raise ValueError(
                'Cannot call %(function)s on unsaved %(class)s instances'
                % {'function': func.__name__, 'class': self.__class__.__name__}
            )
        return func(self, *args, **kwargs)
    return _fn


class MPTTModel(six.with_metaclass(MPTTModelBase, models.Model)):
    """
    Base class for tree models.
    """

    lft = models.PositiveIntegerField(db_index=True, editable=False)
    rght = models.PositiveIntegerField(db_index=True, editable=False)
    tree_id = models.PositiveIntegerField(db_index=True, editable=False)
    level = models.PositiveIntegerField(db_index=True, editable=False)

    objects = TreeManager()

    class Meta:
        abstract = True

    def __init__(self, *args, **kwargs):
        super(MPTTModel, self).__init__(*args, **kwargs)
        self._mptt_meta.update_mptt_cached_fields(self)
<<<<<<< HEAD

    def _mpttfield(self, fieldname):
        translated_fieldname = getattr(self._mptt_meta, fieldname + '_attr')
        return getattr(self, translated_fieldname)
=======
>>>>>>> 5a34e0ad

    @property
    def _tree_manager(self):
        """
        Returns the default manager for the model whose table contains the MPTT
        bookkeeping attributes.
        """
        return self.__class__._default_manager.tree_model._default_manager

    @raise_if_unsaved
    def get_ancestors(self, ascending=False, include_self=False):
        """
        Creates a ``QuerySet`` containing the ancestors of this model
        instance.

        This defaults to being in descending order (root ancestor first,
        immediate parent last); passing ``True`` for the ``ascending``
        argument will reverse the ordering (immediate parent first, root
        ancestor last).

        If ``include_self`` is ``True``, the ``QuerySet`` will also
        include this model instance.
        """
        if self.is_root_node():
            if not include_self:
                return self._tree_manager.none()
            else:
                # Filter on pk for efficiency.
                qs = self._tree_manager.filter(pk=self.pk)
        else:
            order_by = 'lft'
            if ascending:
                order_by = '-' + order_by

            left = self.lft
            right = self.rght

            if not include_self:
                left -= 1
                right += 1

            qs = self._tree_manager.filter(
                lft__lte=left,
                rght__gte=right,
                tree_id=self.tree_id,
            )

            qs = qs.order_by(order_by)

        if hasattr(self, '_mptt_use_cached_ancestors'):
            # Called during or after a `recursetree` tag.
            # There should be cached parents up to level 0.
            # So we can use them to avoid doing a query at all.
            ancestors = []
            p = self
            if not include_self:
                p = p.parent

            while p is not None:
                ancestors.append(p)
                p = p.parent

            ancestors.reverse()
            qs._result_cache = ancestors

        return qs

    @raise_if_unsaved
    def get_family(self):
        """
        Returns a ``QuerySet`` containing the ancestors, the model itself
        and the descendants, in tree order.
        """
        ancestors = Q(
            lft__lte=self.lft,
            rght__gte=self.rght,
            tree_id=self.tree_id,
        )

        descendants = Q(
            lft__gte=self.lft,
            rght__lte=self.rght,
            tree_id=self.tree_id,
        )

        return self._tree_manager.filter(ancestors | descendants)

    @raise_if_unsaved
    def get_children(self):
        """
        Returns a ``QuerySet`` containing the immediate children of this
        model instance, in tree order.

        The benefit of using this method over the reverse relation
        provided by the ORM to the instance's children is that a
        database query can be avoided in the case where the instance is
        a leaf node (it has no children).

        If called from a template where the tree has been walked by the
        ``cache_tree_children`` filter, no database query is required.
        """
        if hasattr(self, '_cached_children'):
            qs = self._tree_manager.filter(pk__in=[n.pk for n in self._cached_children])
            qs._result_cache = self._cached_children
            return qs
        else:
            if self.is_leaf_node():
                return self._tree_manager.none()

            return self._tree_manager.filter(parent=self)

    @raise_if_unsaved
    def get_descendants(self, include_self=False):
        """
        Creates a ``QuerySet`` containing descendants of this model
        instance, in tree order.

        If ``include_self`` is ``True``, the ``QuerySet`` will also
        include this model instance.
        """
        if self.is_leaf_node():
            if not include_self:
                return self._tree_manager.none()
            else:
                return self._tree_manager.filter(pk=self.pk)

        return self._tree_manager.filter(
            tree_id=self.tree_id,
            lft__range=[self.lft + (0 if include_self else 1), self.rght],
        )

    def get_descendant_count(self):
        """
        Returns the number of descendants this model instance has.

        Returns 0 if node is not saved yet.
        """
        return 0 if self.rght is None else (self.rght - self.lft - 1) // 2

    @raise_if_unsaved
    def get_leafnodes(self, include_self=False):
        """
        Creates a ``QuerySet`` containing leafnodes of this model
        instance, in tree order.

        If ``include_self`` is ``True``, the ``QuerySet`` will also
        include this model instance (if it is a leaf node)
        """
        descendants = self.get_descendants(include_self=include_self)

        return descendants.filter(
            lft=F('rght') - 1,
        )

    @raise_if_unsaved
    def get_next_sibling(self, *filter_args, **filter_kwargs):
        """
        Returns this model instance's next sibling in the tree, or
        ``None`` if it doesn't have a next sibling.
        """
        qs = self._tree_manager.filter(*filter_args, **filter_kwargs)
        if self.is_root_node():
            qs = qs.filter(
                parent=None,
                tree_id__gt=self.tree_id,
            )
        else:
            qs = qs.filter(
                parent__pk=self.parent_id,
                lft__gt=self.rght,
            )

        siblings = qs[:1]
        return siblings and siblings[0] or None

    @raise_if_unsaved
    def get_previous_sibling(self, *filter_args, **filter_kwargs):
        """
        Returns this model instance's previous sibling in the tree, or
        ``None`` if it doesn't have a previous sibling.
        """
        qs = self._tree_manager.filter(*filter_args, **filter_kwargs)
        if self.is_root_node():
            qs = qs.filter(
                parent=None,
                tree_id__lt=self.tree_id,
            )
            qs = qs.order_by('-tree_id')
        else:
            qs = qs.filter(
                parent__pk=self.parent_id,
                rght__lt=self.lft,
            )
            qs = qs.order_by('-rght')

        siblings = qs[:1]
        return siblings and siblings[0] or None

    @raise_if_unsaved
    def get_root(self):
        """
        Returns the root node of this model instance's tree.
        """
        if self.is_root_node() and type(self) == self._tree_manager.tree_model:
            return self

        return self._tree_manager.filter(
            tree_id=self.tree_id,
            parent=None,
        ).get()

    @raise_if_unsaved
    def get_siblings(self, include_self=False):
        """
        Creates a ``QuerySet`` containing siblings of this model
        instance. Root nodes are considered to be siblings of other root
        nodes.

        If ``include_self`` is ``True``, the ``QuerySet`` will also
        include this model instance.
        """
        if self.is_root_node():
            queryset = self._tree_manager.filter(parent=None)
        else:
            queryset = self._tree_manager.filter(parent__pk=self.parent_id)
        if not include_self:
            queryset = queryset.exclude(pk=self.pk)
        return queryset

    def get_level(self):
        """
        Returns the level of this node (distance from root)
        """
        return self.level

    def is_child_node(self):
        """
        Returns ``True`` if this model instance is a child node, ``False``
        otherwise.
        """
        return self.parent_id is not None

    def is_leaf_node(self):
        """
        Returns ``True`` if this model instance is a leaf node (it has no
        children), ``False`` otherwise.
        """
        return not self.get_descendant_count()

    def is_root_node(self):
        """
        Returns ``True`` if this model instance is a root node,
        ``False`` otherwise.
        """
        return self.parent_id is None

    @raise_if_unsaved
    def is_descendant_of(self, other, include_self=False):
        """
        Returns ``True`` if this model is a descendant of the given node,
        ``False`` otherwise.
        If include_self is True, also returns True if the two nodes are the same node.
        """
        if include_self and other.pk == self.pk:
            return True

        if self.tree_id != other.tree_id:
            return False

        return self.lft > other.lft and self.rght < other.rght

    @raise_if_unsaved
    def is_ancestor_of(self, other, include_self=False):
        """
        Returns ``True`` if this model is an ancestor of the given node,
        ``False`` otherwise.
        If include_self is True, also returns True if the two nodes are the same node.
        """
        if include_self and other.pk == self.pk:
            return True
        return other.is_descendant_of(self)

    def insert_at(self, target, position='first-child', save=False,
                  allow_existing_pk=False, refresh_target=True):
        """
        Convenience method for calling ``TreeManager.insert_node`` with this
        model instance.
        """
        self._tree_manager.insert_node(
            self, target, position, save, allow_existing_pk=allow_existing_pk,
            refresh_target=refresh_target)

    def move_to(self, target, position='first-child'):
        """
        Convenience method for calling ``TreeManager.move_node`` with this
        model instance.

        NOTE: This is a low-level method; it does NOT respect ``MPTTMeta.order_insertion_by``.
        In most cases you should just move the node yourself by setting node.parent.
        """
        self._tree_manager.move_node(self, target, position)

    def _is_saved(self, using=None):
        if not self.pk or self.tree_id is None:
            return False
        opts = self._meta
        if opts.pk.remote_field is None:
            return True
        else:
            if not hasattr(self, '_mptt_saved'):
                manager = self.__class__._base_manager
                manager = manager.using(using)
                self._mptt_saved = manager.filter(pk=self.pk).exists()
            return self._mptt_saved

    def _get_user_field_names(self):
        """ Returns the list of user defined (i.e. non-mptt internal) field names. """
        from django.db.models import AutoField

        field_names = []
        internal_fields = ('lft', 'rght', 'tree_id', 'level')
        for field in self._meta.fields:
            if (field.name not in internal_fields) and (not isinstance(field, AutoField)) and (not field.primary_key):  # noqa
                field_names.append(field.name)
        return field_names

    def save(self, **kwargs):
        """
        If this is a new node, sets tree fields up before it is inserted
        into the database, making room in the tree structure as neccessary,
        defaulting to making the new node the last child of its parent.

        It the node's left and right edge indicators already been set, we
        take this as indication that the node has already been set up for
        insertion, so its tree fields are left untouched.

        If this is an existing node and its parent has been changed,
        performs reparenting in the tree structure, defaulting to making the
        node the last child of its new parent.

        In either case, if the node's class has its ``order_insertion_by``
        tree option set, the node will be inserted or moved to the
        appropriate position to maintain ordering by the specified field.
        """

        opts = self._mptt_meta
        parent_id = opts.get_raw_field_value(self, 'parent')

        # determine whether this instance is already in the db
        force_update = kwargs.get('force_update', False)
        force_insert = kwargs.get('force_insert', False)
        deferred_fields = self.get_deferred_fields()
        if force_update or (not force_insert and self._is_saved(using=kwargs.get('using'))):
            # it already exists, so do a move
            old_parent_id = self._mptt_cached_fields['parent']
            if old_parent_id is DeferredAttribute:
                same_order = True
            else:
                same_order = old_parent_id == parent_id

            if same_order and len(self._mptt_cached_fields) > 1:
                for field_name, old_value in self._mptt_cached_fields.items():
                    if old_value is DeferredAttribute and field_name not in deferred_fields:
                        same_order = False
                        break
                    if old_value != opts.get_raw_field_value(self, field_name):
                        same_order = False
                        break
            if not same_order:
                opts.set_raw_field_value(self, 'parent', old_parent_id)
                try:
                    if parent_id is not None:
                        parent = self.parent
                        # If we aren't already a descendant of the new parent,
                        # we need to update the parent.rght so things like
                        # get_children and get_descendant_count work correctly.
                        #
                        # parent might be None if parent_id was assigned
                        # directly -- then we certainly do not have to update
                        # the cached parent.
                        update_cached_parent = parent and (
                            self.tree_id != parent.tree_id or
                            self.lft < parent.lft or
                            self.rght > parent.rght)

                    if opts.order_insertion_by:
                        right_sibling = opts.get_ordered_insertion_target(
                            self, self.parent)

                        # Default position is last.
                        position = 'last-child'
                        target = None if parent_id is None else parent

                        if right_sibling:
                            position = 'left'
                            target = right_sibling

                        if right_sibling is None and self.is_root_node() and not parent_id:
                            # Our tree should be the last of all.
                            position = 'right'

                        self._tree_manager._move_node(
                            self,
                            target,
                            position,
                            save=False,
                            refresh_target=False)

                    else:
                        # Default movement
                        if parent_id is None:
                            self._tree_manager._move_node(
                                self, None, 'right', save=False,
                                refresh_target=False)
                        else:
                            self._tree_manager._move_node(
                                self, parent, 'last-child', save=False)

                    if parent_id is not None and update_cached_parent:
                        parent._mptt_refresh()
                finally:
                    # Make sure the new parent is always
                    # restored on the way out in case of errors.
                    opts.set_raw_field_value(self, 'parent', parent_id)

                # If there were no exceptions raised then send a moved signal
                node_moved.send(sender=self.__class__, instance=self,
                                target=self.parent)

            # populate update_fields with user defined model fields.
            # This helps preserve tree integrity when saving model on top
            # of a modified tree.
            if not kwargs.get("update_fields", None):
                kwargs["update_fields"] = self._get_user_field_names()

        else:
            # new node, do an insert
            if self.lft and self.rght:
                # This node has already been set up for insertion.
                pass
            else:
                parent = self.parent

                right_sibling = None
                if opts.order_insertion_by:
                    right_sibling = opts.get_ordered_insertion_target(self, parent)

                if right_sibling:
                    self.insert_at(right_sibling, 'left', allow_existing_pk=True,
                                   refresh_target=False)

                    if parent:
                        # since we didn't insert into parent, we have to update parent.rght
                        # here instead of in TreeManager.insert_node()
                        parent._mptt_refresh()
                else:
                    # Default insertion
                    self.insert_at(parent, position='last-child', allow_existing_pk=True)

        super(MPTTModel, self).save(**kwargs)

        self._mptt_saved = True
        self._mptt_refresh()
        opts.update_mptt_cached_fields(self)
    save.alters_data = True

    def delete(self, *args, **kwargs):
        """Calling ``delete`` on a node will delete it as well as its full
        subtree, as opposed to reattaching all the subnodes to its parent node.

        There are no argument specific to a MPTT model, all the arguments will
        be passed directly to the django's ``Model.delete``.

        ``delete`` will not return anything. """

        # Reduce all lft and rght values to the right by this node's width:
        self._mptt_refresh()
        self._tree_manager._manage_space(
            -(self.rght - self.lft + 1),
            self.rght,
            self.tree_id,
        )

        parent = getattr(self, '_parent_cache', None)
        if parent:
            parent._mptt_refresh()

        super(MPTTModel, self).delete(*args, **kwargs)

        if self.is_root_node():
            # Close gap.
            self._tree_manager._create_tree_space(
                self.tree_id,
                -1,
            )
    delete.alters_data = True

    def _mptt_refresh(self):
        """Reload MPTT bookkeeping attributes (tree_id, lft, rght and level)
        from the database."""

        try:
            self.refresh_from_db(fields=('tree_id', 'lft', 'rght', 'level'))
        except self.DoesNotExist:
            # Already deleted. Ignore.
            pass<|MERGE_RESOLUTION|>--- conflicted
+++ resolved
@@ -322,13 +322,6 @@
     def __init__(self, *args, **kwargs):
         super(MPTTModel, self).__init__(*args, **kwargs)
         self._mptt_meta.update_mptt_cached_fields(self)
-<<<<<<< HEAD
-
-    def _mpttfield(self, fieldname):
-        translated_fieldname = getattr(self._mptt_meta, fieldname + '_attr')
-        return getattr(self, translated_fieldname)
-=======
->>>>>>> 5a34e0ad
 
     @property
     def _tree_manager(self):
