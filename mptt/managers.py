--- conflicted
+++ resolved
@@ -11,12 +11,10 @@
 from django.utils.translation import ugettext as _
 
 from mptt.exceptions import CantDisableUpdates, InvalidMove
-<<<<<<< HEAD
 from mptt.querysets import TreeQuerySet
 from mptt.utils import _get_tree_model
-=======
 from mptt.signals import node_moved
->>>>>>> 07874ea1
+
 
 __all__ = ('TreeManager',)
 
