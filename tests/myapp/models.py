--- conflicted
+++ resolved
@@ -334,14 +334,13 @@
     m2m = TreeManyToManyField(Category, blank=True, related_name='books_m2m')
 
 
-<<<<<<< HEAD
-
 class UniqueTogetherModel( MPTTModel ):
     class Meta:
         unique_together = (('parent','code',),)
     parent = TreeForeignKey('self', null=True)
     code = models.CharField(max_length=10)
-=======
+
+    
 class NullableOrderedInsertionModel(MPTTModel):
     name = models.CharField(max_length=50, null=True)
     parent = TreeForeignKey(
@@ -366,4 +365,3 @@
 
     def __str__(self):
         return self.name
->>>>>>> a5c68f71
