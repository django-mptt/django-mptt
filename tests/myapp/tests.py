--- conflicted
+++ resolved
@@ -2384,10 +2384,6 @@
             2 1 1 1 2 3
             3 1 1 1 4 5
         """)
-<<<<<<< HEAD
-
-=======
->>>>>>> d881b257
 
 
 class ModelMetaIndexes(TreeTestCase):
