import re

from django.conf import settings
from django.db.models import get_models
from django.test import TestCase

from mptt.exceptions import InvalidMove
<<<<<<< HEAD
from mptt.models import MPTTModel
from myapp.models import Category, Genre
=======
from myapp.models import Category, Genre, CustomPKName
>>>>>>> 45684c2e


def get_tree_details(nodes):
    """
    Creates pertinent tree details for the given list of nodes.
    The fields are:
        id  parent_id  tree_id  level  left  right
    """

    opts = nodes[0]._mptt_meta
    return '\n'.join(['%s %s %s %s %s %s' %
                      (n.pk, getattr(n, '%s_id' % opts.parent_attr) or '-',
                       getattr(n, opts.tree_id_attr), getattr(n, opts.level_attr),
                       getattr(n, opts.left_attr), getattr(n, opts.right_attr))
                      for n in nodes])

leading_whitespace_re = re.compile(r'^\s+', re.MULTILINE)


def tree_details(text):
    """
    Trims leading whitespace from the given text specifying tree details
    so triple-quoted strings can be used to provide tree details in a
    readable format (says who?), to be compared with the result of using
    the ``get_tree_details`` function.
    """
    return leading_whitespace_re.sub('', text)


class DocTestTestCase(TestCase):
    def test_run_doctest(self):
        class DummyStream:
            content = ""

            def write(self, text):
                self.content += text

        dummy_stream = DummyStream()
        import sys
        before = sys.stdout
        sys.stdout = dummy_stream
        import doctest
        doctest.testfile('doctests.txt')
        sys.stdout = before
        content = dummy_stream.content
        if content:
            print >>sys.stderr, content
            self.fail()

# genres.json defines the following tree structure
#
# 1 - 1 0 1 16   action
# 2 1 1 1 2 9    +-- platformer
# 3 2 1 2 3 4    |   |-- platformer_2d
# 4 2 1 2 5 6    |   |-- platformer_3d
# 5 2 1 2 7 8    |   +-- platformer_4d
# 6 1 1 1 10 15  +-- shmup
# 7 6 1 2 11 12      |-- shmup_vertical
# 8 6 1 2 13 14      +-- shmup_horizontal
# 9 - 2 0 1 6    rpg
# 10 9 2 1 2 3   |-- arpg
# 11 9 2 1 4 5   +-- trpg


class ReparentingTestCase(TestCase):
    """
    Test that trees are in the appropriate state after reparenting and
    that reparented items have the correct tree attributes defined,
    should they be required for use after a save.
    """
    fixtures = ['genres.json']

    def test_new_root_from_subtree(self):
        shmup = Genre.objects.get(id=6)
        shmup.parent = None
        shmup.save()
        self.assertEqual(get_tree_details([shmup]), '6 - 3 0 1 6')
        self.assertEqual(get_tree_details(Genre.objects.all()),
                         tree_details("""1 - 1 0 1 10
                                         2 1 1 1 2 9
                                         3 2 1 2 3 4
                                         4 2 1 2 5 6
                                         5 2 1 2 7 8
                                         9 - 2 0 1 6
                                         10 9 2 1 2 3
                                         11 9 2 1 4 5
                                         6 - 3 0 1 6
                                         7 6 3 1 2 3
                                         8 6 3 1 4 5"""))

    def test_new_root_from_leaf_with_siblings(self):
        platformer_2d = Genre.objects.get(id=3)
        platformer_2d.parent = None
        platformer_2d.save()
        self.assertEqual(get_tree_details([platformer_2d]), '3 - 3 0 1 2')
        self.assertEqual(get_tree_details(Genre.objects.all()),
                         tree_details("""1 - 1 0 1 14
                                         2 1 1 1 2 7
                                         4 2 1 2 3 4
                                         5 2 1 2 5 6
                                         6 1 1 1 8 13
                                         7 6 1 2 9 10
                                         8 6 1 2 11 12
                                         9 - 2 0 1 6
                                         10 9 2 1 2 3
                                         11 9 2 1 4 5
                                         3 - 3 0 1 2"""))

    def test_new_child_from_root(self):
        action = Genre.objects.get(id=1)
        rpg = Genre.objects.get(id=9)
        action.parent = rpg
        action.save()
        self.assertEqual(get_tree_details([action]), '1 9 2 1 6 21')
        self.assertEqual(get_tree_details(Genre.objects.all()),
                         tree_details("""9 - 2 0 1 22
                                         10 9 2 1 2 3
                                         11 9 2 1 4 5
                                         1 9 2 1 6 21
                                         2 1 2 2 7 14
                                         3 2 2 3 8 9
                                         4 2 2 3 10 11
                                         5 2 2 3 12 13
                                         6 1 2 2 15 20
                                         7 6 2 3 16 17
                                         8 6 2 3 18 19"""))

    def test_move_leaf_to_other_tree(self):
        shmup_horizontal = Genre.objects.get(id=8)
        rpg = Genre.objects.get(id=9)
        shmup_horizontal.parent = rpg
        shmup_horizontal.save()
        self.assertEqual(get_tree_details([shmup_horizontal]), '8 9 2 1 6 7')
        self.assertEqual(get_tree_details(Genre.objects.all()),
                         tree_details("""1 - 1 0 1 14
                                         2 1 1 1 2 9
                                         3 2 1 2 3 4
                                         4 2 1 2 5 6
                                         5 2 1 2 7 8
                                         6 1 1 1 10 13
                                         7 6 1 2 11 12
                                         9 - 2 0 1 8
                                         10 9 2 1 2 3
                                         11 9 2 1 4 5
                                         8 9 2 1 6 7"""))

    def test_move_subtree_to_other_tree(self):
        shmup = Genre.objects.get(id=6)
        trpg = Genre.objects.get(id=11)
        shmup.parent = trpg
        shmup.save()
        self.assertEqual(get_tree_details([shmup]), '6 11 2 2 5 10')
        self.assertEqual(get_tree_details(Genre.objects.all()),
                         tree_details("""1 - 1 0 1 10
                                         2 1 1 1 2 9
                                         3 2 1 2 3 4
                                         4 2 1 2 5 6
                                         5 2 1 2 7 8
                                         9 - 2 0 1 12
                                         10 9 2 1 2 3
                                         11 9 2 1 4 11
                                         6 11 2 2 5 10
                                         7 6 2 3 6 7
                                         8 6 2 3 8 9"""))

    def test_move_child_up_level(self):
        shmup_horizontal = Genre.objects.get(id=8)
        action = Genre.objects.get(id=1)
        shmup_horizontal.parent = action
        shmup_horizontal.save()
        self.assertEqual(get_tree_details([shmup_horizontal]), '8 1 1 1 14 15')
        self.assertEqual(get_tree_details(Genre.objects.all()),
                         tree_details("""1 - 1 0 1 16
                                         2 1 1 1 2 9
                                         3 2 1 2 3 4
                                         4 2 1 2 5 6
                                         5 2 1 2 7 8
                                         6 1 1 1 10 13
                                         7 6 1 2 11 12
                                         8 1 1 1 14 15
                                         9 - 2 0 1 6
                                         10 9 2 1 2 3
                                         11 9 2 1 4 5"""))

    def test_move_subtree_down_level(self):
        shmup = Genre.objects.get(id=6)
        platformer = Genre.objects.get(id=2)
        shmup.parent = platformer
        shmup.save()
        self.assertEqual(get_tree_details([shmup]), '6 2 1 2 9 14')
        self.assertEqual(get_tree_details(Genre.objects.all()),
                         tree_details("""1 - 1 0 1 16
                                         2 1 1 1 2 15
                                         3 2 1 2 3 4
                                         4 2 1 2 5 6
                                         5 2 1 2 7 8
                                         6 2 1 2 9 14
                                         7 6 1 3 10 11
                                         8 6 1 3 12 13
                                         9 - 2 0 1 6
                                         10 9 2 1 2 3
                                         11 9 2 1 4 5"""))

    def test_move_to(self):
        rpg = Genre.objects.get(pk=9)
        action = Genre.objects.get(pk=1)
        rpg.move_to(action)
        rpg.save()
        self.assertEqual(rpg.parent, action)

    def test_invalid_moves(self):
        # A node may not be made a child of itself
        action = Genre.objects.get(id=1)
        action.parent = action
        platformer = Genre.objects.get(id=2)
        platformer.parent = platformer
        self.assertRaises(InvalidMove, action.save)
        self.assertRaises(InvalidMove, platformer.save)

        # A node may not be made a child of any of its descendants
        platformer_4d = Genre.objects.get(id=5)
        action.parent = platformer_4d
        platformer.parent = platformer_4d
        self.assertRaises(InvalidMove, action.save)
        self.assertRaises(InvalidMove, platformer.save)

        # New parent is still set when an error occurs
        self.assertEquals(action.parent, platformer_4d)
        self.assertEquals(platformer.parent, platformer_4d)

# categories.json defines the following tree structure:
#
# 1 - 1 0 1 20    games
# 2 1 1 1 2 7     +-- wii
# 3 2 1 2 3 4     |   |-- wii_games
# 4 2 1 2 5 6     |   +-- wii_hardware
# 5 1 1 1 8 13    +-- xbox360
# 6 5 1 2 9 10    |   |-- xbox360_games
# 7 5 1 2 11 12   |   +-- xbox360_hardware
# 8 1 1 1 14 19   +-- ps3
# 9 8 1 2 15 16       |-- ps3_games
# 10 8 1 2 17 18      +-- ps3_hardware


class DeletionTestCase(TestCase):
    """
    Tests that the tree structure is maintained appropriately in various
    deletion scenarios.
    """
    fixtures = ['categories.json']

    def test_delete_root_node(self):
        # Add a few other roots to verify that they aren't affected
        Category(name='Preceding root').insert_at(Category.objects.get(id=1),
                                                  'left', save=True)
        Category(name='Following root').insert_at(Category.objects.get(id=1),
                                                  'right', save=True)
        self.assertEqual(get_tree_details(Category.objects.all()),
                         tree_details("""11 - 1 0 1 2
                                         1 - 2 0 1 20
                                         2 1 2 1 2 7
                                         3 2 2 2 3 4
                                         4 2 2 2 5 6
                                         5 1 2 1 8 13
                                         6 5 2 2 9 10
                                         7 5 2 2 11 12
                                         8 1 2 1 14 19
                                         9 8 2 2 15 16
                                         10 8 2 2 17 18
                                         12 - 3 0 1 2"""),
                         'Setup for test produced unexpected result')

        Category.objects.get(id=1).delete()
        self.assertEqual(get_tree_details(Category.objects.all()),
                         tree_details("""11 - 1 0 1 2
                                         12 - 3 0 1 2"""))

    def test_delete_last_node_with_siblings(self):
        Category.objects.get(id=9).delete()
        self.assertEqual(get_tree_details(Category.objects.all()),
                         tree_details("""1 - 1 0 1 18
                                         2 1 1 1 2 7
                                         3 2 1 2 3 4
                                         4 2 1 2 5 6
                                         5 1 1 1 8 13
                                         6 5 1 2 9 10
                                         7 5 1 2 11 12
                                         8 1 1 1 14 17
                                         10 8 1 2 15 16"""))

    def test_delete_last_node_with_descendants(self):
        Category.objects.get(id=8).delete()
        self.assertEqual(get_tree_details(Category.objects.all()),
                         tree_details("""1 - 1 0 1 14
                                         2 1 1 1 2 7
                                         3 2 1 2 3 4
                                         4 2 1 2 5 6
                                         5 1 1 1 8 13
                                         6 5 1 2 9 10
                                         7 5 1 2 11 12"""))

    def test_delete_node_with_siblings(self):
        Category.objects.get(id=6).delete()
        self.assertEqual(get_tree_details(Category.objects.all()),
                         tree_details("""1 - 1 0 1 18
                                         2 1 1 1 2 7
                                         3 2 1 2 3 4
                                         4 2 1 2 5 6
                                         5 1 1 1 8 11
                                         7 5 1 2 9 10
                                         8 1 1 1 12 17
                                         9 8 1 2 13 14
                                         10 8 1 2 15 16"""))

    def test_delete_node_with_descendants_and_siblings(self):
        """
        Regression test for Issue 23 - we used to use pre_delete, which
        resulted in tree cleanup being performed for every node being
        deleted, rather than just the node on which ``delete()`` was
        called.
        """
        Category.objects.get(id=5).delete()
        self.assertEqual(get_tree_details(Category.objects.all()),
                         tree_details("""1 - 1 0 1 14
                                         2 1 1 1 2 7
                                         3 2 1 2 3 4
                                         4 2 1 2 5 6
                                         8 1 1 1 8 13
                                         9 8 1 2 9 10
                                         10 8 1 2 11 12"""))


class IntraTreeMovementTestCase(TestCase):
    pass


class InterTreeMovementTestCase(TestCase):
    pass


class PositionedInsertionTestCase(TestCase):
    pass

<<<<<<< HEAD

class BaseManagerInfiniteRecursion(TestCase):
    """
    Tests to avoid infinite recursion in managers, which seems to be a recurring bug.
    """
    def test_all_managers_are_different(self):
        # all tree managers should be different. otherwise, possible infinite recursion.
        seen = {}
        for model in get_models():
            if not issubclass(model, MPTTModel):
                continue
            tm = model._tree_manager
            if tm in seen:
                self.fail("Tree managers for %s and %s are the same manager" % (model.__name__, seen[tm].__name__))
            seen[tm] = model

    def test_all_managers_have_correct_model(self):
        # all tree managers should have the correct model.
        for model in get_models():
            if not issubclass(model, MPTTModel):
                continue
            self.assertEqual(model._tree_manager.model, model)

    def test_base_manager_infinite_recursion(self):
        # repeatedly calling _base_manager should eventually return None
        for model in get_models():
            if not issubclass(model, MPTTModel):
                continue
            manager = model._tree_manager
            for i in range(20):
                manager = manager._base_manager
                if manager is None:
                    break
            else:
                self.fail("Detected infinite recursion in %s._tree_manager._base_manager" % model)
=======
class CustomPKNameTestCase(TestCase):
    def setUp(self):
        c1 = CustomPKName.objects.create(name="c1")
        c11 = CustomPKName.objects.create(name="c11", parent=c1)
        c12 = CustomPKName.objects.create(name="c12", parent=c1)

        c2 = CustomPKName.objects.create(name="c2")
        c21 = CustomPKName.objects.create(name="c21", parent=c2)
        c22 = CustomPKName.objects.create(name="c22", parent=c2)

        c3 = CustomPKName.objects.create(name="c3")

    def test_get_next_sibling(self):
        root = CustomPKName.objects.get(name="c12")
        sib = root.get_next_sibling()
        self.assertTrue(sib is None)

>>>>>>> 45684c2e
<|MERGE_RESOLUTION|>--- conflicted
+++ resolved
@@ -5,12 +5,8 @@
 from django.test import TestCase
 
 from mptt.exceptions import InvalidMove
-<<<<<<< HEAD
 from mptt.models import MPTTModel
-from myapp.models import Category, Genre
-=======
 from myapp.models import Category, Genre, CustomPKName
->>>>>>> 45684c2e
 
 
 def get_tree_details(nodes):
@@ -354,7 +350,6 @@
 class PositionedInsertionTestCase(TestCase):
     pass
 
-<<<<<<< HEAD
 
 class BaseManagerInfiniteRecursion(TestCase):
     """
@@ -390,7 +385,8 @@
                     break
             else:
                 self.fail("Detected infinite recursion in %s._tree_manager._base_manager" % model)
-=======
+
+
 class CustomPKNameTestCase(TestCase):
     def setUp(self):
         c1 = CustomPKName.objects.create(name="c1")
@@ -406,6 +402,4 @@
     def test_get_next_sibling(self):
         root = CustomPKName.objects.get(name="c12")
         sib = root.get_next_sibling()
-        self.assertTrue(sib is None)
-
->>>>>>> 45684c2e
+        self.assertTrue(sib is None)