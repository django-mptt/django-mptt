import io
import os
import re
import sys
import tempfile
import unittest

from django.contrib.auth.models import Group, User
from django.db.models import Q
from django.db.models.query_utils import DeferredAttribute
from django.apps import apps
from django.template import Template, TemplateSyntaxError, Context
from django.test import RequestFactory, TestCase
from django.contrib.admin.views.main import ChangeList
from django.contrib.admin import ModelAdmin, site
from mptt.admin import TreeRelatedFieldListFilter

try:
    from mock_django import mock_signal_receiver
except ImportError:
    mock_signal_receiver = None

from mptt.exceptions import CantDisableUpdates, InvalidMove
from mptt.models import MPTTModel
from mptt.managers import TreeManager
from mptt.signals import node_moved
from mptt.templatetags.mptt_tags import cache_tree_children
from mptt.utils import print_debug_info

from myapp.models import (
    Category, Item, Genre, CustomPKName, SingleProxyModel, DoubleProxyModel,
    ConcreteModel, OrderedInsertion, AutoNowDateFieldModel, Person,
    CustomTreeQueryset, Node, CustomTreeManager, Book, UUIDNode, Student,
    MultipleManagerModel, UniqueTogetherModel, NullableOrderedInsertionModel, NullableDescOrderedInsertionModel)


def get_tree_details(nodes):
    """
    Creates pertinent tree details for the given list of nodes.
    The fields are:
        id  parent_id  tree_id  level  left  right
    """
    if hasattr(nodes, 'order_by'):
        nodes = list(nodes.order_by('tree_id', 'lft', 'pk'))
    nodes = list(nodes)
    opts = nodes[0]._mptt_meta
    return '\n'.join(['%s %s %s %s %s %s' %
                      (n.pk, getattr(n, '%s_id' % opts.parent_attr) or '-',
                       getattr(n, opts.tree_id_attr), getattr(n, opts.level_attr),
                       getattr(n, opts.left_attr), getattr(n, opts.right_attr))
                      for n in nodes])


leading_whitespace_re = re.compile(r'^\s+', re.MULTILINE)


def tree_details(text):
    """
    Trims leading whitespace from the given text specifying tree details
    so triple-quoted strings can be used to provide tree details in a
    readable format (says who?), to be compared with the result of using
    the ``get_tree_details`` function.
    """
    return leading_whitespace_re.sub('', text.rstrip())


class TreeTestCase(TestCase):

    def assertTreeEqual(self, tree1, tree2):
        if not isinstance(tree1, str):
            tree1 = get_tree_details(tree1)
        tree1 = tree_details(tree1)
        if not isinstance(tree2, str):
            tree2 = get_tree_details(tree2)
        tree2 = tree_details(tree2)
        return self.assertEqual(tree1, tree2, "\n%r\n != \n%r" % (tree1, tree2))


class DocTestTestCase(TreeTestCase):

    def test_run_doctest(self):
        import doctest

        class DummyStream:
            content = ""
            encoding = 'utf8'

            def write(self, text):
                self.content += text

            def flush(self):
                pass

        dummy_stream = DummyStream()
        before = sys.stdout
        sys.stdout = dummy_stream

        doctest.testfile(
            os.path.join(os.path.dirname(__file__), 'doctests.txt'),
            module_relative=False,
            optionflags=doctest.IGNORE_EXCEPTION_DETAIL | doctest.ELLIPSIS,
            encoding='utf-8',
        )
        sys.stdout = before
        content = dummy_stream.content
        if content:
            before.write(content + '\n')
            self.fail()

# genres.json defines the following tree structure
#
# 1 - 1 0 1 16   action
# 2 1 1 1 2 9    +-- platformer
# 3 2 1 2 3 4    |   |-- platformer_2d
# 4 2 1 2 5 6    |   |-- platformer_3d
# 5 2 1 2 7 8    |   +-- platformer_4d
# 6 1 1 1 10 15  +-- shmup
# 7 6 1 2 11 12      |-- shmup_vertical
# 8 6 1 2 13 14      +-- shmup_horizontal
# 9 - 2 0 1 6    rpg
# 10 9 2 1 2 3   |-- arpg
# 11 9 2 1 4 5   +-- trpg


class ReparentingTestCase(TreeTestCase):

    """
    Test that trees are in the appropriate state after reparenting and
    that reparented items have the correct tree attributes defined,
    should they be required for use after a save.
    """
    fixtures = ['genres.json']

    def test_new_root_from_subtree(self):
        shmup = Genre.objects.get(id=6)
        shmup.parent = None
        shmup.save()
        self.assertTreeEqual([shmup], '6 - 3 0 1 6')
        self.assertTreeEqual(Genre.objects.all(), """
            1 - 1 0 1 10
            2 1 1 1 2 9
            3 2 1 2 3 4
            4 2 1 2 5 6
            5 2 1 2 7 8
            9 - 2 0 1 6
            10 9 2 1 2 3
            11 9 2 1 4 5
            6 - 3 0 1 6
            7 6 3 1 2 3
            8 6 3 1 4 5
        """)

    def test_new_root_from_leaf_with_siblings(self):
        platformer_2d = Genre.objects.get(id=3)
        platformer_2d.parent = None
        platformer_2d.save()
        self.assertTreeEqual([platformer_2d], '3 - 3 0 1 2')
        self.assertTreeEqual(Genre.objects.all(), """
            1 - 1 0 1 14
            2 1 1 1 2 7
            4 2 1 2 3 4
            5 2 1 2 5 6
            6 1 1 1 8 13
            7 6 1 2 9 10
            8 6 1 2 11 12
            9 - 2 0 1 6
            10 9 2 1 2 3
            11 9 2 1 4 5
            3 - 3 0 1 2
        """)

    def test_new_child_from_root(self):
        action = Genre.objects.get(id=1)
        rpg = Genre.objects.get(id=9)
        action.parent = rpg
        action.save()
        self.assertTreeEqual([action], '1 9 2 1 6 21')
        self.assertTreeEqual([rpg], '9 - 2 0 1 22')
        self.assertTreeEqual(Genre.objects.all(), """
            9 - 2 0 1 22
            10 9 2 1 2 3
            11 9 2 1 4 5
            1 9 2 1 6 21
            2 1 2 2 7 14
            3 2 2 3 8 9
            4 2 2 3 10 11
            5 2 2 3 12 13
            6 1 2 2 15 20
            7 6 2 3 16 17
            8 6 2 3 18 19
        """)

    def test_move_leaf_to_other_tree(self):
        shmup_horizontal = Genre.objects.get(id=8)
        rpg = Genre.objects.get(id=9)
        shmup_horizontal.parent = rpg
        shmup_horizontal.save()
        self.assertTreeEqual([shmup_horizontal], '8 9 2 1 6 7')
        self.assertTreeEqual([rpg], '9 - 2 0 1 8')
        self.assertTreeEqual(Genre.objects.all(), """
            1 - 1 0 1 14
            2 1 1 1 2 9
            3 2 1 2 3 4
            4 2 1 2 5 6
            5 2 1 2 7 8
            6 1 1 1 10 13
            7 6 1 2 11 12
            9 - 2 0 1 8
            10 9 2 1 2 3
            11 9 2 1 4 5
            8 9 2 1 6 7
        """)

    def test_move_subtree_to_other_tree(self):
        shmup = Genre.objects.get(id=6)
        trpg = Genre.objects.get(id=11)
        shmup.parent = trpg
        shmup.save()
        self.assertTreeEqual([shmup], '6 11 2 2 5 10')
        self.assertTreeEqual([trpg], '11 9 2 1 4 11')
        self.assertTreeEqual(Genre.objects.all(), """
            1 - 1 0 1 10
            2 1 1 1 2 9
            3 2 1 2 3 4
            4 2 1 2 5 6
            5 2 1 2 7 8
            9 - 2 0 1 12
            10 9 2 1 2 3
            11 9 2 1 4 11
            6 11 2 2 5 10
            7 6 2 3 6 7
            8 6 2 3 8 9
        """)

    def test_move_child_up_level(self):
        shmup_horizontal = Genre.objects.get(id=8)
        action = Genre.objects.get(id=1)
        shmup_horizontal.parent = action
        shmup_horizontal.save()
        self.assertTreeEqual([shmup_horizontal], '8 1 1 1 14 15')
        self.assertTreeEqual([action], '1 - 1 0 1 16')
        self.assertTreeEqual(Genre.objects.all(), """
            1 - 1 0 1 16
            2 1 1 1 2 9
            3 2 1 2 3 4
            4 2 1 2 5 6
            5 2 1 2 7 8
            6 1 1 1 10 13
            7 6 1 2 11 12
            8 1 1 1 14 15
            9 - 2 0 1 6
            10 9 2 1 2 3
            11 9 2 1 4 5
        """)

    def test_move_subtree_down_level(self):
        shmup = Genre.objects.get(id=6)
        platformer = Genre.objects.get(id=2)
        shmup.parent = platformer
        shmup.save()
        self.assertTreeEqual([shmup], '6 2 1 2 9 14')
        self.assertTreeEqual([platformer], '2 1 1 1 2 15')
        self.assertTreeEqual(Genre.objects.all(), """
            1 - 1 0 1 16
            2 1 1 1 2 15
            3 2 1 2 3 4
            4 2 1 2 5 6
            5 2 1 2 7 8
            6 2 1 2 9 14
            7 6 1 3 10 11
            8 6 1 3 12 13
            9 - 2 0 1 6
            10 9 2 1 2 3
            11 9 2 1 4 5
        """)

    def test_move_to(self):
        rpg = Genre.objects.get(pk=9)
        action = Genre.objects.get(pk=1)
        rpg.move_to(action)
        rpg.save()
        self.assertEqual(rpg.parent, action)

    def test_invalid_moves(self):
        # A node may not be made a child of itself
        action = Genre.objects.get(id=1)
        action.parent = action
        platformer = Genre.objects.get(id=2)
        platformer.parent = platformer
        self.assertRaises(InvalidMove, action.save)
        self.assertRaises(InvalidMove, platformer.save)

        # A node may not be made a child of any of its descendants
        platformer_4d = Genre.objects.get(id=5)
        action.parent = platformer_4d
        platformer.parent = platformer_4d
        self.assertRaises(InvalidMove, action.save)
        self.assertRaises(InvalidMove, platformer.save)

        # New parent is still set when an error occurs
        self.assertEqual(action.parent, platformer_4d)
        self.assertEqual(platformer.parent, platformer_4d)


class ConcurrencyTestCase(TreeTestCase):

    """
    Test that tree structure remains intact when saving nodes (without setting new parent) after
    tree structure has been changed.
    """

    def setUp(self):
        fruit = ConcreteModel.objects.create(name="Fruit")
        vegie = ConcreteModel.objects.create(name="Vegie")
        ConcreteModel.objects.create(name="Apple", parent=fruit)
        ConcreteModel.objects.create(name="Pear", parent=fruit)
        ConcreteModel.objects.create(name="Tomato", parent=vegie)
        ConcreteModel.objects.create(name="Carrot", parent=vegie)

        # sanity check
        self.assertTreeEqual(ConcreteModel.objects.all(), """
            1 - 1 0 1 6
            3 1 1 1 2 3
            4 1 1 1 4 5
            2 - 2 0 1 6
            5 2 2 1 2 3
            6 2 2 1 4 5
        """)

    def _modify_tree(self):
        fruit = ConcreteModel.objects.get(name="Fruit")
        vegie = ConcreteModel.objects.get(name="Vegie")
        vegie.move_to(fruit)

    def _assert_modified_tree_state(self):
        carrot = ConcreteModel.objects.get(id=6)
        self.assertTreeEqual([carrot], '6 2 1 2 5 6')
        self.assertTreeEqual(ConcreteModel.objects.all(), """
            1 - 1 0 1 12
            2 1 1 1 2 7
            5 2 1 2 3 4
            6 2 1 2 5 6
            3 1 1 1 8 9
            4 1 1 1 10 11
        """)

    def test_node_save_after_tree_restructuring(self):
        carrot = ConcreteModel.objects.get(id=6)

        self._modify_tree()

        carrot.name = "Purple carrot"
        carrot.save()

        self._assert_modified_tree_state()

    def test_node_save_after_tree_restructuring_with_update_fields(self):
        """
        Test that model is saved properly when passing update_fields
        """
        carrot = ConcreteModel.objects.get(id=6)

        self._modify_tree()

        # update with kwargs
        carrot.name = "Won't change"
        carrot.ghosts = "Will get updated"
        carrot.save(update_fields=["ghosts"])

        self._assert_modified_tree_state()

        updated_carrot = ConcreteModel.objects.get(id=6)

        self.assertEqual(updated_carrot.ghosts, carrot.ghosts)
        self.assertNotEqual(updated_carrot.name, carrot.name)

        # update with positional arguments
        carrot.name = "Will change"
        carrot.ghosts = "Will not be updated"
        carrot.save(False, False, None, ["name"])

        updated_carrot = ConcreteModel.objects.get(id=6)
        self.assertNotEqual(updated_carrot.ghosts, carrot.ghosts)
        self.assertEqual(updated_carrot.name, carrot.name)

    def test_update_fields_positional(self):
        """
        Test that update_fields works as a positional argument

        Test for https://github.com/django-mptt/django-mptt/issues/384
        """

        carrot = ConcreteModel.objects.get(id=6)

        # Why would you do it this way? Meh.
        carrot.save(False, False, None, None)


# categories.json defines the following tree structure:
#
# 1 - 1 0 1 20    games
# 2 1 1 1 2 7     +-- wii
# 3 2 1 2 3 4     |   |-- wii_games
# 4 2 1 2 5 6     |   +-- wii_hardware
# 5 1 1 1 8 13    +-- xbox360
# 6 5 1 2 9 10    |   |-- xbox360_games
# 7 5 1 2 11 12   |   +-- xbox360_hardware
# 8 1 1 1 14 19   +-- ps3
# 9 8 1 2 15 16       |-- ps3_games
# 10 8 1 2 17 18      +-- ps3_hardware


class DeletionTestCase(TreeTestCase):

    """
    Tests that the tree structure is maintained appropriately in various
    deletion scenarios.
    """
    fixtures = ['categories.json']

    def test_delete_root_node(self):
        # Add a few other roots to verify that they aren't affected
        Category(name='Preceding root').insert_at(Category.objects.get(id=1),
                                                  'left', save=True)
        Category(name='Following root').insert_at(Category.objects.get(id=1),
                                                  'right', save=True)
        self.assertTreeEqual(Category.objects.all(), """
            11 - 1 0 1 2
            1 - 2 0 1 20
            2 1 2 1 2 7
            3 2 2 2 3 4
            4 2 2 2 5 6
            5 1 2 1 8 13
            6 5 2 2 9 10
            7 5 2 2 11 12
            8 1 2 1 14 19
            9 8 2 2 15 16
            10 8 2 2 17 18
            12 - 3 0 1 2
        """)

        Category.objects.get(id=1).delete()
        self.assertTreeEqual(
            Category.objects.all(), """
            11 - 1 0 1 2
            12 - 3 0 1 2
        """)

    def test_delete_last_node_with_siblings(self):
        Category.objects.get(id=9).delete()
        self.assertTreeEqual(Category.objects.all(), """
            1 - 1 0 1 18
            2 1 1 1 2 7
            3 2 1 2 3 4
            4 2 1 2 5 6
            5 1 1 1 8 13
            6 5 1 2 9 10
            7 5 1 2 11 12
            8 1 1 1 14 17
            10 8 1 2 15 16
        """)

    def test_delete_last_node_with_descendants(self):
        Category.objects.get(id=8).delete()
        self.assertTreeEqual(Category.objects.all(), """
            1 - 1 0 1 14
            2 1 1 1 2 7
            3 2 1 2 3 4
            4 2 1 2 5 6
            5 1 1 1 8 13
            6 5 1 2 9 10
            7 5 1 2 11 12
        """)

    def test_delete_node_with_siblings(self):
        child = Category.objects.get(id=6)
        parent = child.parent
        self.assertEqual(parent.get_descendant_count(), 2)
        child.delete()
        self.assertTreeEqual(Category.objects.all(), """
            1 - 1 0 1 18
            2 1 1 1 2 7
            3 2 1 2 3 4
            4 2 1 2 5 6
            5 1 1 1 8 11
            7 5 1 2 9 10
            8 1 1 1 12 17
            9 8 1 2 13 14
            10 8 1 2 15 16
        """)
        self.assertEqual(parent.get_descendant_count(), 1)
        parent = Category.objects.get(pk=parent.pk)
        self.assertEqual(parent.get_descendant_count(), 1)

    def test_delete_node_with_descendants_and_siblings(self):
        """
        Regression test for Issue 23 - we used to use pre_delete, which
        resulted in tree cleanup being performed for every node being
        deleted, rather than just the node on which ``delete()`` was
        called.
        """
        Category.objects.get(id=5).delete()
        self.assertTreeEqual(Category.objects.all(), """
            1 - 1 0 1 14
            2 1 1 1 2 7
            3 2 1 2 3 4
            4 2 1 2 5 6
            8 1 1 1 8 13
            9 8 1 2 9 10
            10 8 1 2 11 12
        """)

    def test_delete_multiple_nodes(self):
        """Regression test for Issue 576."""
        queryset = Category.objects.filter(id__in=[6,7])
        for category in queryset:
            category .delete()

        self.assertTreeEqual(Category.objects.all(), """
            1 - 1 0 1 16
            2 1 1 1 2 7
            3 2 1 2 3 4
            4 2 1 2 5 6
            5 1 1 1 8 9
            8 1 1 1 10 15
            9 8 1 2 11 12
            10 8 1 2 13 14""")


class IntraTreeMovementTestCase(TreeTestCase):
    pass


class InterTreeMovementTestCase(TreeTestCase):
    pass


class PositionedInsertionTestCase(TreeTestCase):
    pass


class CustomPKNameTestCase(TreeTestCase):

    def setUp(self):
        manager = CustomPKName.objects
        c1 = manager.create(name="c1")
        manager.create(name="c11", parent=c1)
        manager.create(name="c12", parent=c1)

        c2 = manager.create(name="c2")
        manager.create(name="c21", parent=c2)
        manager.create(name="c22", parent=c2)

        manager.create(name="c3")

    def test_get_next_sibling(self):
        root = CustomPKName.objects.get(name="c12")
        sib = root.get_next_sibling()
        self.assertTrue(sib is None)


class DisabledUpdatesTestCase(TreeTestCase):

    def setUp(self):
        self.a = ConcreteModel.objects.create(name="a")
        self.b = ConcreteModel.objects.create(name="b", parent=self.a)
        self.c = ConcreteModel.objects.create(name="c", parent=self.a)
        self.d = ConcreteModel.objects.create(name="d")
        # state is now:
        self.assertTreeEqual(ConcreteModel.objects.all(), """
            1 - 1 0 1 6
            2 1 1 1 2 3
            3 1 1 1 4 5
            4 - 2 0 1 2
        """)

    def test_single_proxy(self):
        self.assertTrue(ConcreteModel._mptt_updates_enabled)
        self.assertTrue(SingleProxyModel._mptt_updates_enabled)

        self.assertRaises(
            CantDisableUpdates,
            SingleProxyModel.objects.disable_mptt_updates().__enter__)

        self.assertTrue(ConcreteModel._mptt_updates_enabled)
        self.assertTrue(SingleProxyModel._mptt_updates_enabled)

        with ConcreteModel.objects.disable_mptt_updates():
            self.assertFalse(ConcreteModel._mptt_updates_enabled)
            self.assertFalse(SingleProxyModel._mptt_updates_enabled)

        self.assertTrue(ConcreteModel._mptt_updates_enabled)
        self.assertTrue(SingleProxyModel._mptt_updates_enabled)

    def test_double_proxy(self):
        self.assertTrue(ConcreteModel._mptt_updates_enabled)
        self.assertTrue(DoubleProxyModel._mptt_updates_enabled)

        self.assertRaises(
            CantDisableUpdates,
            DoubleProxyModel.objects.disable_mptt_updates().__enter__)

        self.assertTrue(ConcreteModel._mptt_updates_enabled)
        self.assertTrue(DoubleProxyModel._mptt_updates_enabled)

        with ConcreteModel.objects.disable_mptt_updates():
            self.assertFalse(ConcreteModel._mptt_updates_enabled)
            self.assertFalse(DoubleProxyModel._mptt_updates_enabled)

        self.assertTrue(ConcreteModel._mptt_updates_enabled)
        self.assertTrue(DoubleProxyModel._mptt_updates_enabled)

    def test_insert_child(self):
        with self.assertNumQueries(2):
            with ConcreteModel.objects.disable_mptt_updates():
                # 1 query here:
                with self.assertNumQueries(1):
                    ConcreteModel.objects.create(name="e", parent=self.d)
                # 2nd query here:
                self.assertTreeEqual(ConcreteModel.objects.all(), """
                    1 - 1 0 1 6
                    2 1 1 1 2 3
                    3 1 1 1 4 5
                    4 - 2 0 1 2
                    5 4 2 1 2 3
                """)

        # yes, this is wrong. that's what disable_mptt_updates() does :/
        self.assertTreeEqual(ConcreteModel.objects.all(), """
            1 - 1 0 1 6
            2 1 1 1 2 3
            3 1 1 1 4 5
            4 - 2 0 1 2
            5 4 2 1 2 3
        """)

    def test_insert_root(self):
        with self.assertNumQueries(2):
            with ConcreteModel.objects.disable_mptt_updates():
                with self.assertNumQueries(1):
                    # 1 query here:
                    ConcreteModel.objects.create(name="e")
                # 2nd query here:
                self.assertTreeEqual(ConcreteModel.objects.all(), """
                    5 - 0 0 1 2
                    1 - 1 0 1 6
                    2 1 1 1 2 3
                    3 1 1 1 4 5
                    4 - 2 0 1 2
                """)
        self.assertTreeEqual(ConcreteModel.objects.all(), """
            5 - 0 0 1 2
            1 - 1 0 1 6
            2 1 1 1 2 3
            3 1 1 1 4 5
            4 - 2 0 1 2
        """)

    def test_move_node_same_tree(self):
        with self.assertNumQueries(2):
            with ConcreteModel.objects.disable_mptt_updates():
                with self.assertNumQueries(1):
                    # 2 queries here:
                    #  (django does a query to determine if the row is in the db yet)
                    self.c.parent = self.b
                    self.c.save()
                # 3rd query here:
                self.assertTreeEqual(ConcreteModel.objects.all(), """
                    1 - 1 0 1 6
                    2 1 1 1 2 3
                    3 2 1 1 4 5
                    4 - 2 0 1 2
                """)

        # yes, this is wrong. that's what disable_mptt_updates() does :/
        self.assertTreeEqual(ConcreteModel.objects.all(), """
            1 - 1 0 1 6
            2 1 1 1 2 3
            3 2 1 1 4 5
            4 - 2 0 1 2
        """)

    def test_move_node_different_tree(self):
        with self.assertNumQueries(2):
            with ConcreteModel.objects.disable_mptt_updates():
                with self.assertNumQueries(1):
                    # 1 update query
                    self.c.parent = self.d
                    self.c.save()
                # query 2 here:
                self.assertTreeEqual(ConcreteModel.objects.all(), """
                    1 - 1 0 1 6
                    2 1 1 1 2 3
                    3 4 1 1 4 5
                    4 - 2 0 1 2
                """)

        # yes, this is wrong. that's what disable_mptt_updates() does :/
        self.assertTreeEqual(ConcreteModel.objects.all(), """
            1 - 1 0 1 6
            2 1 1 1 2 3
            3 4 1 1 4 5
            4 - 2 0 1 2
        """)

    def test_move_node_to_root(self):
        with self.assertNumQueries(2):
            with ConcreteModel.objects.disable_mptt_updates():
                with self.assertNumQueries(1):
                    # 1 update query
                    self.c.parent = None
                    self.c.save()
                # query 2 here:
                self.assertTreeEqual(ConcreteModel.objects.all(), """
                    1 - 1 0 1 6
                    2 1 1 1 2 3
                    3 - 1 1 4 5
                    4 - 2 0 1 2
                """)

        # yes, this is wrong. that's what disable_mptt_updates() does :/
        self.assertTreeEqual(ConcreteModel.objects.all(), """
            1 - 1 0 1 6
            2 1 1 1 2 3
            3 - 1 1 4 5
            4 - 2 0 1 2
        """)

    def test_move_root_to_child(self):
        with self.assertNumQueries(2):
            with ConcreteModel.objects.disable_mptt_updates():
                with self.assertNumQueries(1):
                    # 1 update query
                    self.d.parent = self.c
                    self.d.save()
                # query 2 here:
                self.assertTreeEqual(ConcreteModel.objects.all(), """
                    1 - 1 0 1 6
                    2 1 1 1 2 3
                    3 1 1 1 4 5
                    4 3 2 0 1 2
                """)

        # yes, this is wrong. that's what disable_mptt_updates() does :/
        self.assertTreeEqual(ConcreteModel.objects.all(), """
            1 - 1 0 1 6
            2 1 1 1 2 3
            3 1 1 1 4 5
            4 3 2 0 1 2
        """)


class DelayedUpdatesTestCase(TreeTestCase):

    def setUp(self):
        self.a = ConcreteModel.objects.create(name="a")
        self.b = ConcreteModel.objects.create(name="b", parent=self.a)
        self.c = ConcreteModel.objects.create(name="c", parent=self.a)
        self.d = ConcreteModel.objects.create(name="d")
        self.z = ConcreteModel.objects.create(name="z")
        # state is now:
        self.assertTreeEqual(ConcreteModel.objects.all(), """
            1 - 1 0 1 6
            2 1 1 1 2 3
            3 1 1 1 4 5
            4 - 2 0 1 2
            5 - 3 0 1 2
        """)

    def test_proxy(self):
        self.assertFalse(ConcreteModel._mptt_is_tracking)
        self.assertFalse(SingleProxyModel._mptt_is_tracking)

        self.assertRaises(
            CantDisableUpdates,
            SingleProxyModel.objects.delay_mptt_updates().__enter__)

        self.assertFalse(ConcreteModel._mptt_is_tracking)
        self.assertFalse(SingleProxyModel._mptt_is_tracking)

        with ConcreteModel.objects.delay_mptt_updates():
            self.assertTrue(ConcreteModel._mptt_is_tracking)
            self.assertTrue(SingleProxyModel._mptt_is_tracking)

        self.assertFalse(ConcreteModel._mptt_is_tracking)
        self.assertFalse(SingleProxyModel._mptt_is_tracking)

    def test_double_context_manager(self):
        with ConcreteModel.objects.delay_mptt_updates():
            self.assertTrue(ConcreteModel._mptt_is_tracking)
            with ConcreteModel.objects.delay_mptt_updates():
                self.assertTrue(ConcreteModel._mptt_is_tracking)
            self.assertTrue(ConcreteModel._mptt_is_tracking)
        self.assertFalse(ConcreteModel._mptt_is_tracking)

    def test_insert_child(self):
        with self.assertNumQueries(8):
            with ConcreteModel.objects.delay_mptt_updates():
                with self.assertNumQueries(2):
                    # 1 query for target stale check,
                    # 1 query to save node.
                    ConcreteModel.objects.create(name="e", parent=self.d)
                # 3rd query here:
                self.assertTreeEqual(ConcreteModel.objects.all(), """
                    1 - 1 0 1 6
                    2 1 1 1 2 3
                    3 1 1 1 4 5
                    4 - 2 0 1 2
                    6 4 2 1 2 3
                    5 - 3 0 1 2
                """)
                # remaining queries (4 through 8) are the partial rebuild process.

        self.assertTreeEqual(ConcreteModel.objects.all(), """
            1 - 1 0 1 6
            2 1 1 1 2 3
            3 1 1 1 4 5
            4 - 2 0 1 4
            6 4 2 1 2 3
            5 - 3 0 1 2
        """)

    def test_insert_root(self):
        with self.assertNumQueries(3):
            with ConcreteModel.objects.delay_mptt_updates():
                with self.assertNumQueries(2):
                    # 2 queries required here:
                    # (one to get the correct tree_id, then one to insert)
                    ConcreteModel.objects.create(name="e")
                # 3rd query here:
                self.assertTreeEqual(ConcreteModel.objects.all(), """
                    1 - 1 0 1 6
                    2 1 1 1 2 3
                    3 1 1 1 4 5
                    4 - 2 0 1 2
                    5 - 3 0 1 2
                    6 - 4 0 1 2
                """)
                # no partial rebuild necessary, as no trees were modified
                # (newly created tree is already okay)
        self.assertTreeEqual(ConcreteModel.objects.all(), """
            1 - 1 0 1 6
            2 1 1 1 2 3
            3 1 1 1 4 5
            4 - 2 0 1 2
            5 - 3 0 1 2
            6 - 4 0 1 2
        """)

    def test_move_node_same_tree(self):
        with self.assertNumQueries(10):
            with ConcreteModel.objects.delay_mptt_updates():
                with self.assertNumQueries(2):
                    # 1 query to ensure target fields aren't stale
                    # 1 update query
                    self.c.parent = self.b
                    self.c.save()
                # query 3 here:
                self.assertTreeEqual(ConcreteModel.objects.all(), """
                    1 - 1 0 1 6
                    2 1 1 1 2 3
                    3 2 1 2 3 4
                    4 - 2 0 1 2
                    5 - 3 0 1 2
                """)
            # the remaining 7 queries are the partial rebuild.

        self.assertTreeEqual(ConcreteModel.objects.all(), """
            1 - 1 0 1 6
            2 1 1 1 2 5
            3 2 1 2 3 4
            4 - 2 0 1 2
            5 - 3 0 1 2
        """)

    def test_move_node_different_tree(self):
        with self.assertNumQueries(12):
            with ConcreteModel.objects.delay_mptt_updates():
                with self.assertNumQueries(2):
                    # 2 queries here:
                    #  1. update the node
                    #  2. collapse old tree since it is now empty.
                    self.d.parent = self.c
                    self.d.save()
                # query 3 here:
                self.assertTreeEqual(ConcreteModel.objects.all(), """
                    1 - 1 0 1 6
                    2 1 1 1 2 3
                    3 1 1 1 4 5
                    4 3 1 2 5 6
                    5 - 2 0 1 2
                """)
            # the other 9 queries are the partial rebuild

        self.assertTreeEqual(ConcreteModel.objects.all(), """
            1 - 1 0 1 8
            2 1 1 1 2 3
            3 1 1 1 4 7
            4 3 1 2 5 6
            5 - 2 0 1 2
        """)

    def test_move_node_to_root(self):
        with self.assertNumQueries(4):
            with ConcreteModel.objects.delay_mptt_updates():
                with self.assertNumQueries(3):
                    # 3 queries here!
                    #   1. find the next tree_id to move to
                    #   2. update the tree_id on all nodes to the right of that
                    #   3. update tree fields on self.c
                    self.c.parent = None
                    self.c.save()
                # 4th query here:
                self.assertTreeEqual(ConcreteModel.objects.all(), """
                    1 - 1 0 1 6
                    2 1 1 1 2 3
                    4 - 2 0 1 2
                    5 - 3 0 1 2
                    3 - 4 0 1 2
                """)

        self.assertTreeEqual(ConcreteModel.objects.all(), """
            1 - 1 0 1 6
            2 1 1 1 2 3
            4 - 2 0 1 2
            5 - 3 0 1 2
            3 - 4 0 1 2
        """)

    def test_move_root_to_child(self):
        with self.assertNumQueries(12):
            with ConcreteModel.objects.delay_mptt_updates():
                with self.assertNumQueries(2):
                    # 2 queries here:
                    #  1. update the node
                    #  2. collapse old tree since it is now empty.
                    self.d.parent = self.c
                    self.d.save()
                # query 3 here:
                self.assertTreeEqual(ConcreteModel.objects.all(), """
                    1 - 1 0 1 6
                    2 1 1 1 2 3
                    3 1 1 1 4 5
                    4 3 1 2 5 6
                    5 - 2 0 1 2
                """)
            # the remaining 9 queries are the partial rebuild.

        self.assertTreeEqual(ConcreteModel.objects.all(), """
            1 - 1 0 1 8
            2 1 1 1 2 3
            3 1 1 1 4 7
            4 3 1 2 5 6
            5 - 2 0 1 2
        """)


class OrderedInsertionSortingTestCase(TestCase):
    def test_insert_unordered_stuff(self):
        root = OrderedInsertion.objects.create(name="")

        # "b" gets inserted first,
        b = OrderedInsertion.objects.create(name="b", parent=root)

        # "a" gets inserted later,
        a = OrderedInsertion.objects.create(name="a", parent=root)
        # ... but specifying OrderedInsertion.MPTTMeta.order_insertion_by
        # tells django-mptt to order added items by the name. So basically
        # instance "a", added later, will get the first place in the
        # tree. So what's exactly seems to be the problem?
        #
        # The problem is, item "b" will not get refreshed in any
        # way. We need to reload it manually or else there will be problems
        # like the one demonstrated below:

        self.assertIn(a, a.get_ancestors(include_self=True))

        # This will raise an AssertionError, unless we reload the item from
        # the database. As long as we won't come up with a sensible way
        # of reloading all Django instances pointing to a given row in the
        # database...
        #   self.assertIn(b, b.get_ancestors(include_self=True)))
        self.assertRaises(AssertionError, self.assertIn, b, b.get_ancestors(include_self=True))

        # ... we need to reload it properly ourselves:
        b.refresh_from_db()
        self.assertIn(b, b.get_ancestors(include_self=True))


class OrderedInsertionDelayedUpdatesTestCase(TreeTestCase):
    def setUp(self):
        self.c = OrderedInsertion.objects.create(name="c")
        self.d = OrderedInsertion.objects.create(name="d", parent=self.c)
        self.e = OrderedInsertion.objects.create(name="e", parent=self.c)
        self.f = OrderedInsertion.objects.create(name="f")
        self.z = OrderedInsertion.objects.create(name="z")
        # state is now:
        self.assertTreeEqual(OrderedInsertion.objects.all(), """
            1 - 1 0 1 6
            2 1 1 1 2 3
            3 1 1 1 4 5
            4 - 2 0 1 2
            5 - 3 0 1 2
        """)

    def test_insert_child(self):
        with self.assertNumQueries(12):
            with OrderedInsertion.objects.delay_mptt_updates():
                with self.assertNumQueries(2):
                    # 1 query here:
                    OrderedInsertion.objects.create(name="dd", parent=self.c)
                # 2nd query here:
                self.assertTreeEqual(OrderedInsertion.objects.all(), """
                    1 - 1 0 1 6
                    2 1 1 1 2 3
                    3 1 1 1 4 5
                    6 1 1 1 6 7
                    4 - 2 0 1 2
                    5 - 3 0 1 2
                """)
                # remaining 9 queries are the partial rebuild process.

        self.assertTreeEqual(OrderedInsertion.objects.all(), """
            1 - 1 0 1 8
            2 1 1 1 2 3
            6 1 1 1 4 5
            3 1 1 1 6 7
            4 - 2 0 1 2
            5 - 3 0 1 2
        """)

    def test_insert_root(self):
        with self.assertNumQueries(4):
            with OrderedInsertion.objects.delay_mptt_updates():
                with self.assertNumQueries(3):
                    # 3 queries required here:
                    #   1. get correct tree_id (delay_mptt_updates doesn't handle
                    #       root-level ordering when using ordered insertion)
                    #   2. increment tree_id of all following trees
                    #   3. insert the object
                    OrderedInsertion.objects.create(name="ee")
                # 4th query here:
                self.assertTreeEqual(OrderedInsertion.objects.all(), """
                    1 - 1 0 1 6
                    2 1 1 1 2 3
                    3 1 1 1 4 5
                    6 - 2 0 1 2
                    4 - 3 0 1 2
                    5 - 4 0 1 2
                """)
            # no partial rebuild is required
        self.assertTreeEqual(OrderedInsertion.objects.all(), """
            1 - 1 0 1 6
            2 1 1 1 2 3
            3 1 1 1 4 5
            6 - 2 0 1 2
            4 - 3 0 1 2
            5 - 4 0 1 2
        """)

    def test_move_node_same_tree(self):
        with self.assertNumQueries(9):
            with OrderedInsertion.objects.delay_mptt_updates():
                with self.assertNumQueries(1):
                    # 1 update query
                    self.e.name = 'before d'
                    self.e.save()
                # query 2 here:
                self.assertTreeEqual(OrderedInsertion.objects.all(), """
                    1 - 1 0 1 6
                    2 1 1 1 2 3
                    3 1 1 1 4 5
                    4 - 2 0 1 2
                    5 - 3 0 1 2
                """)
            # the remaining 7 queries are the partial rebuild.

        self.assertTreeEqual(OrderedInsertion.objects.all(), """
            1 - 1 0 1 6
            3 1 1 1 2 3
            2 1 1 1 4 5
            4 - 2 0 1 2
            5 - 3 0 1 2
        """)

    def test_move_node_different_tree(self):
        with self.assertNumQueries(12):
            with OrderedInsertion.objects.delay_mptt_updates():
                with self.assertNumQueries(2):
                    # 2 queries here:
                    #  1. update the node
                    #  2. collapse old tree since it is now empty.
                    self.f.parent = self.c
                    self.f.name = 'dd'
                    self.f.save()
                # query 3 here:
                self.assertTreeEqual(OrderedInsertion.objects.all(), """
                    1 - 1 0 1 6
                    2 1 1 1 2 3
                    4 1 1 1 2 3
                    3 1 1 1 4 5
                    5 - 2 0 1 2
                """)
            # the remaining 9 queries are the partial rebuild

        self.assertTreeEqual(OrderedInsertion.objects.all(), """
            1 - 1 0 1 8
            2 1 1 1 2 3
            4 1 1 1 4 5
            3 1 1 1 6 7
            5 - 2 0 1 2
        """)

    def test_move_node_to_root(self):
        with self.assertNumQueries(4):
            with OrderedInsertion.objects.delay_mptt_updates():
                with self.assertNumQueries(3):
                    # 3 queries here!
                    #   1. find the next tree_id to move to
                    #   2. update the tree_id on all nodes to the right of that
                    #   3. update tree fields on self.c
                    self.e.parent = None
                    self.e.save()
                # query 4 here:
                self.assertTreeEqual(OrderedInsertion.objects.all(), """
                    1 - 1 0 1 6
                    2 1 1 1 2 3
                    3 - 2 0 1 2
                    4 - 3 0 1 2
                    5 - 4 0 1 2
                """)

        self.assertTreeEqual(OrderedInsertion.objects.all(), """
            1 - 1 0 1 6
            2 1 1 1 2 3
            3 - 2 0 1 2
            4 - 3 0 1 2
            5 - 4 0 1 2
        """)

    def test_move_root_to_child(self):
        with self.assertNumQueries(12):
            with OrderedInsertion.objects.delay_mptt_updates():
                with self.assertNumQueries(2):
                    # 2 queries here:
                    #  1. update the node
                    #  2. collapse old tree since it is now empty.
                    self.f.parent = self.e
                    self.f.save()
                # query 3 here:
                self.assertTreeEqual(OrderedInsertion.objects.all(), """
                    1 - 1 0 1 6
                    2 1 1 1 2 3
                    3 1 1 1 4 5
                    4 3 1 2 5 6
                    5 - 2 0 1 2
                """)
            # the remaining 9 queries are the partial rebuild.

        self.assertTreeEqual(OrderedInsertion.objects.all(), """
            1 - 1 0 1 8
            2 1 1 1 2 3
            3 1 1 1 4 7
            4 3 1 2 5 6
            5 - 2 0 1 2
        """)


class ManagerTests(TreeTestCase):
    fixtures = ['categories.json',
                'genres.json',
                'persons.json']

    def test_all_managers_are_different(self):
        # all tree managers should be different. otherwise, possible infinite recursion.
        seen = {}
        for model in apps.get_models():
            if not issubclass(model, MPTTModel):
                continue
            tm = model._tree_manager
            if id(tm) in seen:
                self.fail(
                    "Tree managers for %s and %s are the same manager"
                    % (model.__name__, seen[id(tm)].__name__))
            seen[id(tm)] = model

    def test_manager_multi_table_inheritance(self):
        self.assertIs(Student._tree_manager.model, Student)
        self.assertIs(Student._tree_manager.tree_model, Person)

        self.assertIs(Person._tree_manager.model, Person)
        self.assertIs(Person._tree_manager.tree_model, Person)

    def test_all_managers_have_correct_model(self):
        # all tree managers should have the correct model.
        for model in apps.get_models():
            if not issubclass(model, MPTTModel):
                continue
            self.assertEqual(model._tree_manager.model, model)

    def test_base_manager_infinite_recursion(self):
        # repeatedly calling _base_manager should eventually return None
        for model in apps.get_models():
            if not issubclass(model, MPTTModel):
                continue
            manager = model._tree_manager
            for i in range(20):
                manager = manager._base_manager
                if manager is None:
                    break
            else:
                self.fail("Detected infinite recursion in %s._tree_manager._base_manager" % model)

    def test_proxy_custom_manager(self):
        self.assertIsInstance(SingleProxyModel._tree_manager, CustomTreeManager)
        self.assertIsInstance(SingleProxyModel._tree_manager._base_manager, TreeManager)

        self.assertIsInstance(SingleProxyModel.objects, CustomTreeManager)
        self.assertIsInstance(SingleProxyModel.objects._base_manager, TreeManager)

    def test_get_queryset_descendants(self):
        def get_desc_names(qs, include_self=False):
            desc = qs.model.objects.get_queryset_descendants(
                qs, include_self=include_self)
            return list(desc.values_list('name', flat=True).order_by('name'))

        qs = Category.objects.filter(Q(name='Nintendo Wii') | Q(name='PlayStation 3'))

        self.assertEqual(
            get_desc_names(qs),
            ['Games', 'Games',
             'Hardware & Accessories', 'Hardware & Accessories'],
        )

        self.assertEqual(
            get_desc_names(qs, include_self=True),
            ['Games', 'Games', 'Hardware & Accessories',
             'Hardware & Accessories', 'Nintendo Wii', 'PlayStation 3']
        )

        qs = Genre.objects.filter(parent=None)

        self.assertEqual(
            get_desc_names(qs),
            ['2D Platformer', '3D Platformer', '4D Platformer',
             'Action RPG', 'Horizontal Scrolling Shootemup', 'Platformer',
             'Shootemup', 'Tactical RPG', 'Vertical Scrolling Shootemup']
        )

        self.assertEqual(
            get_desc_names(qs, include_self=True),
            ['2D Platformer', '3D Platformer', '4D Platformer',
             'Action', 'Action RPG', 'Horizontal Scrolling Shootemup',
             'Platformer', 'Role-playing Game', 'Shootemup', 'Tactical RPG',
             'Vertical Scrolling Shootemup']
        )

    def _get_anc_names(self, qs, include_self=False):
        anc = qs.model.objects.get_queryset_ancestors(
            qs, include_self=include_self)
        return list(anc.values_list('name', flat=True).order_by('name'))

    def test_get_queryset_ancestors(self):
        qs = Category.objects.filter(Q(name='Nintendo Wii') | Q(name='PlayStation 3'))

        self.assertEqual(
            self._get_anc_names(qs),
            ['PC & Video Games']
        )

        self.assertEqual(
            self._get_anc_names(qs, include_self=True),
            ['Nintendo Wii', 'PC & Video Games', 'PlayStation 3']
        )

        qs = Genre.objects.filter(parent=None)
        self.assertEqual(self._get_anc_names(qs), [])
        self.assertEqual(
            self._get_anc_names(qs, include_self=True),
            ['Action', 'Role-playing Game'])

    def test_get_queryset_ancestors_regression_379(self):
        # https://github.com/django-mptt/django-mptt/issues/379
        qs = Genre.objects.all()
        self.assertEqual(
            self._get_anc_names(qs, include_self=True),
            list(Genre.objects.values_list('name', flat=True).order_by('name')))

    def test_custom_querysets(self):
        """
        Test that a custom manager also provides custom querysets.
        """

        self.assertTrue(isinstance(Person.objects.all(), CustomTreeQueryset))
        self.assertTrue(isinstance(Person.objects.all()[0].get_children(), CustomTreeQueryset))
        self.assertTrue(hasattr(Person.objects.none(), 'custom_method'))

        # Check that empty querysets get custom methods
        self.assertTrue(hasattr(Person.objects.all()[0].get_children().none(), 'custom_method'))

        self.assertEqual(
            type(Person.objects.all()),
            type(Person.objects.root_nodes())
        )

    def test_manager_from_custom_queryset(self):
        """
        Test that a manager created from a custom queryset works.
        Regression test for #378.
        """
        TreeManager.from_queryset(CustomTreeQueryset)().contribute_to_class(Genre, 'my_manager')

        self.assertIsInstance(Genre.my_manager.get_queryset(), CustomTreeQueryset)

    def test_num_queries_on_get_queryset_descendants(self):
        """
        Test the number of queries to access descendants
        is not O(n).
        At the moment it is O(1)+1.
        Ideally we should aim for O(1).
        """
        with self.assertNumQueries(2):
            qs = Category.objects.get_queryset_descendants(
                Category.objects.all(), include_self=True)
            self.assertEqual(len(qs), 10)

    def test_default_manager_with_multiple_managers(self):
        """
        Test that a model with multiple managers defined always uses the
        default manager as the tree manager.
        """
        self.assertEqual(type(MultipleManagerModel._tree_manager), TreeManager)


class CacheTreeChildrenTestCase(TreeTestCase):

    """
    Tests for the ``cache_tree_children`` template filter.
    """
    fixtures = ['categories.json']

    def test_cache_tree_children_caches_parents(self):
        """
        Ensures that each node's parent is cached by ``cache_tree_children``.
        """
        # Ensure only 1 query is used during this test
        with self.assertNumQueries(1):
            roots = cache_tree_children(Category.objects.all())
            games = roots[0]
            wii = games.get_children()[0]
            wii_games = wii.get_children()[0]
            # Ensure that ``wii`` is cached as ``parent`` on ``wii_games``, and
            # likewise for ``games`` being ``parent`` on the attached ``wii``
            self.assertEqual(wii, wii_games.parent)
            self.assertEqual(games, wii_games.parent.parent)

    def test_cache_tree_children_with_invalid_ordering(self):
        """
        Ensures that ``cache_tree_children`` fails with a ``ValueError`` when
        passed a list which is not in tree order.
        """

        with self.assertNumQueries(1):
            with self.assertRaises(ValueError):
                cache_tree_children(list(Category.objects.order_by('-id')))

        # Passing a list with correct ordering should work, though.
        with self.assertNumQueries(1):
            cache_tree_children(list(Category.objects.all()))

        # The exact ordering tuple doesn't matter, long as the nodes end up in depth-first order.
        cache_tree_children(Category.objects.order_by('tree_id', 'lft', 'name'))
        cache_tree_children(Category.objects.filter(tree_id=1).order_by('lft'))


class RecurseTreeTestCase(TreeTestCase):

    """
    Tests for the ``recursetree`` template filter.
    """
    fixtures = ['categories.json']
    template = re.sub(r'(?m)^[\s]+', '', '''
        {% load mptt_tags %}
        <ul>
            {% recursetree nodes %}
                <li>
                    {{ node.name }}
                    {% if not node.is_leaf_node %}
                        <ul class="children">
                            {{ children }}
                        </ul>
                    {% endif %}
                </li>
            {% endrecursetree %}
        </ul>
    ''')

    def test_leaf_html(self):
        html = Template(self.template).render(Context({
            'nodes': Category.objects.filter(pk=10),
        })).replace('\n', '')
        self.assertEqual(html, '<ul><li>Hardware &amp; Accessories</li></ul>')

    def test_nonleaf_html(self):
        qs = Category.objects.get(pk=8).get_descendants(include_self=True)
        html = Template(self.template).render(Context({
            'nodes': qs,
        })).replace('\n', '')
        self.assertEqual(html, (
            '<ul><li>PlayStation 3<ul class="children">'
            '<li>Games</li><li>Hardware &amp; Accessories</li></ul></li></ul>'
        ))

    def test_parsing_fail(self):
        self.assertRaises(
            TemplateSyntaxError,
            Template,
            '{% load mptt_tags %}{% recursetree %}{% endrecursetree %}')

    def test_cached_ancestors(self):
        template = Template('''
            {% load mptt_tags %}
            {% recursetree nodes %}
                {{ node.get_ancestors|join:" > " }} {{ node.name }}
                {% if not node.is_leaf_node %}
                    {{ children }}
                {% endif %}
            {% endrecursetree %}
        ''')
        with self.assertNumQueries(1):
            qs = Category.objects.all()
            template.render(Context({'nodes': qs}))


class TreeInfoTestCase(TreeTestCase):
    fixtures = ['genres.json']
    template = re.sub(r'(?m)^[\s]+', '', '''
        {% load mptt_tags %}
        {% for node, structure in nodes|tree_info %}
        {% if structure.new_level %}<ul><li>{% else %}</li><li>{% endif %}
        {{ node.pk }}
        {% for level in structure.closed_levels %}</li></ul>{% endfor %}
        {% endfor %}''')

    template_with_ancestors = re.sub(r'(?m)^[\s]+', '', '''
        {% load mptt_tags %}
        {% for node, structure in nodes|tree_info:"ancestors" %}
        {% if structure.new_level %}<ul><li>{% else %}</li><li>{% endif %}
        {{ node.pk }}
        {% for ancestor in structure.ancestors %}
            {% if forloop.first %}A:{% endif %}
            {{ ancestor }}{% if not forloop.last %},{% endif %}
        {% endfor %}
        {% for level in structure.closed_levels %}</li></ul>{% endfor %}
        {% endfor %}''')

    def test_tree_info_html(self):
        html = Template(self.template).render(Context({
            'nodes': Genre.objects.all(),
        })).replace('\n', '')

        self.assertEqual(
            html,
            '<ul><li>1<ul><li>2<ul><li>3</li><li>4</li><li>5</li></ul></li>'
            '<li>6<ul><li>7</li><li>8</li></ul></li></ul></li><li>9<ul>'
            '<li>10</li><li>11</li></ul></li></ul>')

        html = Template(self.template).render(Context({
            'nodes': Genre.objects.filter(**{
                '%s__gte' % Genre._mptt_meta.level_attr: 1,
                '%s__lte' % Genre._mptt_meta.level_attr: 2,
            }),
        })).replace('\n', '')

        self.assertEqual(
            html,
            '<ul><li>2<ul><li>3</li><li>4</li><li>5</li></ul></li><li>6<ul>'
            '<li>7</li><li>8</li></ul></li><li>10</li><li>11</li></ul>')

        html = Template(self.template_with_ancestors).render(Context({
            'nodes': Genre.objects.filter(**{
                '%s__gte' % Genre._mptt_meta.level_attr: 1,
                '%s__lte' % Genre._mptt_meta.level_attr: 2,
            }),
        })).replace('\n', '')

        self.assertEqual(
            html,
            '<ul><li>2<ul><li>3A:Platformer</li><li>4A:Platformer</li>'
            '<li>5A:Platformer</li></ul></li><li>6<ul><li>7A:Shootemup</li>'
            '<li>8A:Shootemup</li></ul></li><li>10</li><li>11</li></ul>')


class FullTreeTestCase(TreeTestCase):
    fixtures = ['genres.json']
    template = re.sub(r'(?m)^[\s]+', '', '''
        {% load mptt_tags %}
        {% full_tree_for_model myapp.Genre as tree %}
        {% for node in tree %}{{ node.pk }},{% endfor %}
        ''')

    def test_full_tree_html(self):
        html = Template(self.template).render(Context({})).replace('\n', '')
        self.assertEqual(
            html,
            '1,2,3,4,5,6,7,8,9,10,11,')


class DrilldownTreeTestCase(TreeTestCase):
    fixtures = ['genres.json']
    template = re.sub(r'(?m)^[\s]+', '', '''
        {% load mptt_tags %}
        {% drilldown_tree_for_node node as tree count myapp.Game.genre in game_count %}
        {% for n in tree %}
            {% if n == node %}[{% endif %}
            {{ n.pk }}:{{ n.game_count }}
            {% if n == node %}]{% endif %}{% if not forloop.last %},{% endif %}
        {% endfor %}
        ''')

    def render_for_node(self, pk, cumulative=False, m2m=False):
        template = self.template
        if cumulative:
            template = template.replace(' count ', ' cumulative count ')
        if m2m:
            template = template.replace('Game.genre', 'Game.genres_m2m')

        return Template(template).render(Context({
            'node': Genre.objects.get(pk=pk),
        })).replace('\n', '')

    def test_drilldown_html(self):
        for idx, genre in enumerate(Genre.objects.all()):
            for i in range(idx):
                game = genre.game_set.create(name='Game %s' % i)
                genre.games_m2m.add(game)

        self.assertEqual(
            self.render_for_node(1),
            '[1:],2:1,6:5')
        self.assertEqual(
            self.render_for_node(2),
            '1:,[2:],3:2,4:3,5:4')

        self.assertEqual(
            self.render_for_node(1, cumulative=True),
            '[1:],2:10,6:18')
        self.assertEqual(
            self.render_for_node(2, cumulative=True),
            '1:,[2:],3:2,4:3,5:4')

        self.assertEqual(
            self.render_for_node(1, m2m=True),
            '[1:],2:1,6:5')
        self.assertEqual(
            self.render_for_node(2, m2m=True),
            '1:,[2:],3:2,4:3,5:4')

        self.assertEqual(
            self.render_for_node(1, cumulative=True, m2m=True),
            '[1:],2:10,6:18')
        self.assertEqual(
            self.render_for_node(2, cumulative=True, m2m=True),
            '1:,[2:],3:2,4:3,5:4')


class TestAutoNowDateFieldModel(TreeTestCase):
    # https://github.com/django-mptt/django-mptt/issues/175

    def test_save_auto_now_date_field_model(self):
        a = AutoNowDateFieldModel()
        a.save()


class RegisteredRemoteModel(TreeTestCase):

    def test_save_registered_model(self):
        g1 = Group.objects.create(name='group 1')
        g1.save()


class TestAltersData(TreeTestCase):

    def test_alters_data(self):
        node = Node()
        output = Template('{{ node.save }}').render(Context({
            'node': node,
        }))
        self.assertEqual(output, '')
        self.assertEqual(node.pk, None)

        node.save()
        self.assertNotEqual(node.pk, None)

        output = Template('{{ node.delete }}').render(Context({
            'node': node,
        }))

        self.assertEqual(node, Node.objects.get(pk=node.pk))


class TestDebugInfo(TreeTestCase):
    fixtures = ['categories.json']

    def test_debug_info(self):
        with io.StringIO() as out:
            print_debug_info(Category.objects.all(), file=out)
            output = out.getvalue()

        self.assertIn('1,0,,1,1,20', output)

    def test_debug_info_with_non_ascii_representations(self):
        Category.objects.create(name='El niño')

        with io.StringIO() as out:
            print_debug_info(Category.objects.all(), file=out)
            output = out.getvalue()

        self.assertIn('El niño', output)


class AdminBatch(TreeTestCase):
    fixtures = ['categories.json']

    def test_changelist(self):
        user = User.objects.create_superuser('admin', 'test@example.com', 'p')

        self.client.login(username=user.username, password='p')

        response = self.client.get('/admin/myapp/category/')
        self.assertContains(
            response,
            'name="_selected_action"',
            10)

        mptt_opts = Category._mptt_meta
        self.assertSequenceEqual(
            response.context['cl'].result_list.query.order_by[:2],
            [mptt_opts.tree_id_attr, mptt_opts.left_attr])

        data = {
            'action': 'delete_selected',
            '_selected_action': ['5', '8', '9'],
        }
        response = self.client.post('/admin/myapp/category/', data)
        self.assertContains(response, 'value="Yes, I\'m sure"', 1)

        data['post'] = 'yes'
        response = self.client.post('/admin/myapp/category/', data)

        self.assertRedirects(
            response,
            '/admin/myapp/category/')

        self.assertEqual(Category.objects.count(), 4)

        # Batch deletion has not clobbered MPTT values, because our method
        # delete_selected_tree has been used.
        self.assertTreeEqual(Category.objects.all(), '''
            1 - 1 0 1 8
            2 1 1 1 2 7
            3 2 1 2 3 4
            4 2 1 2 5 6
        ''')


class TestUnsaved(TreeTestCase):

    def test_unsaved(self):
        for method in [
            'get_ancestors',
            'get_family',
            'get_children',
            'get_descendants',
            'get_leafnodes',
            'get_next_sibling',
            'get_previous_sibling',
            'get_root',
            'get_siblings',
        ]:
            self.assertRaisesRegex(
                ValueError,
                'Cannot call %s on unsaved Genre instances' % method,
                getattr(Genre(), method))


class QuerySetTests(TreeTestCase):
    fixtures = ['categories.json']

    def test_get_ancestors(self):
        self.assertEqual(
            [
                c.pk for c in
                Category.objects.get(name="Nintendo Wii").get_ancestors(include_self=False)],
            [
                c.pk for c in
                Category.objects.filter(name="Nintendo Wii").get_ancestors(include_self=False)],
        )
        self.assertEqual(
            [
                c.pk for c in
                Category.objects.get(name="Nintendo Wii").get_ancestors(include_self=True)],
            [
                c.pk for c in
                Category.objects.filter(name="Nintendo Wii").get_ancestors(include_self=True)],
        )

    def test_get_descendants(self):
        self.assertEqual(
            [
                c.pk for c in
                Category.objects.get(name="Nintendo Wii").get_descendants(include_self=False)],
            [
                c.pk for c in
                Category.objects.filter(name="Nintendo Wii").get_descendants(include_self=False)],
        )
        self.assertEqual(
            [
                c.pk for c in
                Category.objects.get(name="Nintendo Wii").get_descendants(include_self=True)],
            [
                c.pk for c in
                Category.objects.filter(name="Nintendo Wii").get_descendants(include_self=True)],
        )


class TreeManagerTestCase(TreeTestCase):

    fixtures = ['categories.json', 'items.json']

    def test_add_related_count_with_fk_to_natural_key(self):
        # Regression test for #284
        queryset = Category.objects.filter(name='Xbox 360').order_by('id')

        # Test using FK that doesn't point to a primary key
        for c in Category.objects.add_related_count(
                queryset, Item, 'category_fk', 'item_count', cumulative=False):
            self.assertEqual(c.item_count, c.items_by_pk.count())

        # Also works when using the FK that *does* point to a primary key
        for c in Category.objects.add_related_count(
                queryset, Item, 'category_pk', 'item_count', cumulative=False):
            self.assertEqual(c.item_count, c.items_by_pk.count())


class TestOrderedInsertionBFS(TreeTestCase):

    def test_insert_ordered_DFS_backwards_root_nodes(self):
        rock = OrderedInsertion.objects.create(name="Rock")

        OrderedInsertion.objects.create(name="Led Zeppelin", parent=rock)

        OrderedInsertion.objects.create(name="Classical")

        self.assertTreeEqual(OrderedInsertion.objects.all(), """
            3 - 1 0 1 2
            1 - 2 0 1 4
            2 1 2 1 2 3
        """)

    def test_insert_ordered_BFS_backwards_root_nodes(self):
        rock = OrderedInsertion.objects.create(name="Rock")

        self.assertTreeEqual(OrderedInsertion.objects.all(), """
            1 - 1 0 1 2
        """)

        OrderedInsertion.objects.create(name="Classical")

        self.assertTreeEqual(OrderedInsertion.objects.all(), """
            2 - 1 0 1 2
            1 - 2 0 1 2
        """)

        # This tends to fail if it uses `rock.tree_id`, which is 1, although
        # in the database Rock's tree_id has been updated to 2.

        OrderedInsertion.objects.create(name="Led Zeppelin", parent=rock)
        self.assertTreeEqual(OrderedInsertion.objects.all(), """
            2 - 1 0 1 2
            1 - 2 0 1 4
            3 1 2 1 2 3
        """)

    def test_insert_ordered_DFS_backwards_nonroot_nodes(self):
        music = OrderedInsertion.objects.create(name='music')
        rock = OrderedInsertion.objects.create(name="Rock", parent=music)

        OrderedInsertion.objects.create(name="Led Zeppelin", parent=rock)

        OrderedInsertion.objects.create(name="Classical", parent=music)

        self.assertTreeEqual(OrderedInsertion.objects.all(), """
            1 - 1 0 1 8
            4 1 1 1 2 3
            2 1 1 1 4 7
            3 2 1 2 5 6
        """)

    def test_insert_ordered_BFS_backwards_nonroot_nodes(self):
        music = OrderedInsertion.objects.create(name='music')
        rock = OrderedInsertion.objects.create(name="Rock", parent=music)
        OrderedInsertion.objects.create(name="Classical", parent=music)

        self.assertTreeEqual(OrderedInsertion.objects.all(), """
            1 - 1 0 1 6
            3 1 1 1 2 3
            2 1 1 1 4 5
        """)

        OrderedInsertion.objects.create(name="Led Zeppelin", parent=rock)

        self.assertTreeEqual(OrderedInsertion.objects.all(), """
            1 - 1 0 1 8
            3 1 1 1 2 3
            2 1 1 1 4 7
            4 2 1 2 5 6
        """)


class CacheChildrenTestCase(TreeTestCase):

    """
    Tests that the queryset function `get_cached_trees` results in a minimum
    number of database queries.
    """
    fixtures = ['genres.json']

    def test_genre_iter(self):
        """
        Test a query with two root nodes.
        """
        with self.assertNumQueries(1):
            root_nodes = Genre.objects.all().get_cached_trees()

        # `get_cached_trees` should only return the root nodes
        self.assertEqual(len(root_nodes), 2)

        # Getting the children of each node should not result in db hits.
        with self.assertNumQueries(0):
            for genre in root_nodes:
                self.assertIsInstance(genre, Genre)
                for child in genre.get_children():
                    self.assertIsInstance(child, Genre)
                    for child2 in child.get_children():
                        self.assertIsInstance(child2, Genre)

    def test_hide_nodes(self):
        """
        Test that caching a tree with missing nodes works
        """
        root = Category.objects.create(name='Root', visible=False)
        child = Category.objects.create(name='Child', parent=root)
        root2 = Category.objects.create(name='Root2')

        list(Category.objects.all().get_cached_trees()) == [root, child, root2]
        list(Category.objects.filter(visible=True).get_cached_trees()) == [child, root2]


@unittest.skipUnless(mock_signal_receiver, "Signals tests require mock_django installed")
class Signals(TestCase):
    fixtures = ['categories.json']

    def setUp(self):
        self.signal = node_moved
        self.wii = Category.objects.get(pk=2)
        self.ps3 = Category.objects.get(pk=8)

    def test_signal_should_not_be_sent_when_parent_hasnt_changed(self):
        with mock_signal_receiver(self.signal, sender=Category) as receiver:
            self.wii.name = 'Woo'
            self.wii.save()

            self.assertEqual(receiver.call_count, 0)

    def test_signal_should_not_be_sent_when_model_created(self):
        with mock_signal_receiver(self.signal, sender=Category) as receiver:
            Category.objects.create(name='Descriptive name')

            self.assertEqual(receiver.call_count, 0)

    def test_move_by_using_move_to_should_send_signal(self):
        with mock_signal_receiver(self.signal, sender=Category) as receiver:
            self.wii.move_to(self.ps3)

            receiver.assert_called_once_with(
                instance=self.wii,
                signal=self.signal,
                target=self.ps3,
                sender=Category,
                position='first-child'
            )

    def test_move_by_changing_parent_should_send_signal(self):
        '''position is not set when sent from save(). I assume it
        would be the default(first-child) but didn't feel comfortable
        setting it.
        '''
        with mock_signal_receiver(self.signal, sender=Category) as receiver:
            self.wii.parent = self.ps3
            self.wii.save()

            receiver.assert_called_once_with(
                instance=self.wii,
                signal=self.signal,
                target=self.ps3,
                sender=Category
            )


class DeferredAttributeTests(TreeTestCase):

    """
    Regression tests for #176 and #424
    """

    def setUp(self):
        OrderedInsertion.objects.create(name="a")

    def test_deferred_order_insertion_by(self):
        qs = OrderedInsertion.objects.defer('name')
        with self.assertNumQueries(1):
            nodes = list(qs)
        with self.assertNumQueries(0):
            self.assertTreeEqual(nodes, '''
                1 - 1 0 1 2
            ''')

    def test_deferred_cached_field_undeferred(self):
        obj = OrderedInsertion.objects.defer('name').get()
        self.assertEqual(obj._mptt_cached_fields['name'], DeferredAttribute)

        with self.assertNumQueries(1):
            obj.name
        with self.assertNumQueries(3):
            # does a node move, since the order_insertion_by field changed
            obj.save()

        self.assertEqual(obj._mptt_cached_fields['name'], 'a')

    def test_deferred_cached_field_change(self):
        obj = OrderedInsertion.objects.defer('name').get()
        self.assertEqual(obj._mptt_cached_fields['name'], DeferredAttribute)

        with self.assertNumQueries(0):
            obj.name = 'b'

        with self.assertNumQueries(3):
            # does a node move, since the order_insertion_by field changed
            obj.save()

        self.assertEqual(obj._mptt_cached_fields['name'], 'b')


class DraggableMPTTAdminTestCase(TreeTestCase):

    def setUp(self):
        self.user = User.objects.create_superuser(
            'admin', 'test@example.com', 'p')
        self.client.login(username=self.user.username, password='p')

    def test_changelist(self):
        p1 = Person.objects.create(name='Franz')
        p2 = Person.objects.create(name='Fritz')
        p3 = Person.objects.create(name='Hans')

        self.assertNotEqual(p1._mpttfield('tree_id'), p2._mpttfield('tree_id'))

        response = self.client.get('/admin/myapp/person/')
        self.assertContains(response, 'class="drag-handle"', 3)
        self.assertContains(response, 'style="text-indent:0px"', 3)
        self.assertContains(
            response,
            'javascript" src="/static/mptt/draggable-admin.js"'
            ' data-context="{&quot;')
        self.assertContains(
            response,
            '}" id="draggable-admin-context"></script>')

        response = self.client.post(
            '/admin/myapp/person/',
            {
                'cmd': 'move_node',
                'cut_item': p1.pk,
                'pasted_on': p2.pk,
                'position': 'last-child',
            },
            HTTP_X_REQUESTED_WITH='XMLHttpRequest',
        )
        self.assertEqual(response.status_code, 200)

        p1.refresh_from_db()
        p2.refresh_from_db()

        self.assertEqual(p1.parent, p2)

        self.assertTreeEqual(Person.objects.all(), """
            2 - 2 0 1 4
            1 2 2 1 2 3
            3 - 3 0 1 2
            """)

        response = self.client.get('/admin/myapp/person/')
        self.assertContains(response, 'style="text-indent:0px"', 2)
        self.assertContains(response, 'style="text-indent:20px"', 1)

        response = self.client.post(
            '/admin/myapp/person/',
            {
                'cmd': 'move_node',
                'cut_item': p3.pk,
                'pasted_on': p1.pk,
                'position': 'left',
            },
            HTTP_X_REQUESTED_WITH='XMLHttpRequest',
        )
        self.assertEqual(response.status_code, 200)

        self.assertTreeEqual(Person.objects.all(), """
            2 - 2 0 1 6
            3 2 2 1 2 3
            1 2 2 1 4 5
            """)

        response = self.client.post('/admin/myapp/person/', {
            'action': 'delete_selected',
            '_selected_action': [1],
        })
        self.assertContains(response, 'Are you sure?')
        response = self.client.post('/admin/myapp/person/', {
            'action': 'delete_selected',
            '_selected_action': [1],
            'post': 'yes',
        })

        self.assertRedirects(response, '/admin/myapp/person/')

        self.assertTreeEqual(Person.objects.all(), """
            2 - 2 0 1 4
            3 2 2 1 2 3
            """)


class BookAdmin(ModelAdmin):
    list_filter = (
        ('fk', TreeRelatedFieldListFilter),
        ('m2m', TreeRelatedFieldListFilter),
    )
    ordering = ('id',)


class CategoryAdmin(ModelAdmin):
    list_filter = (
        ('books_fk', TreeRelatedFieldListFilter),
        ('books_m2m', TreeRelatedFieldListFilter),
    )
    ordering = ('id',)


class ListFiltersTests(TestCase):

    def setUp(self):
        self.user = User.objects.create_superuser('admin', 'test@example.com', 'p')
        self.request_factory = RequestFactory()

        self.parent_category = Category.objects.create(name='Parent category')
        self.child_category1 = Category.objects.create(name='Child category1',
                                                       parent=self.parent_category)
        self.child_category2 = Category.objects.create(name='Child category2',
                                                       parent=self.parent_category)
        self.simple_category = Category.objects.create(name='Simple category')

        self.book1 = Book.objects.create(name='book1', fk=self.child_category1)
        self.book2 = Book.objects.create(name='book2', fk=self.parent_category, parent=self.book1)
        self.book3 = Book.objects.create(name='book3', fk=self.simple_category, parent=self.book1)
        self.book4 = Book.objects.create(name='book4')

        self.book1.m2m.add(self.child_category1)
        self.book2.m2m.add(self.parent_category)
        self.book3.m2m.add(self.simple_category)

    def get_request(self, path, params=None):
        req = self.request_factory.get(path, params)
        req.user = self.user
        return req

    def get_changelist(self, request, model, modeladmin):
        args = [
            request, model, modeladmin.list_display,
            modeladmin.list_display_links, modeladmin.list_filter,
            modeladmin.date_hierarchy, modeladmin.search_fields,
            modeladmin.list_select_related, modeladmin.list_per_page,
            modeladmin.list_max_show_all, modeladmin.list_editable, modeladmin,
        ]
        if hasattr(modeladmin, 'sortable_by'):
            # New in Django 2.1
            args.append(modeladmin.sortable_by)
        return ChangeList(*args)

    def test_treerelatedfieldlistfilter_foreignkey(self):
        modeladmin = BookAdmin(Book, site)

        request = self.get_request('/')
        changelist = self.get_changelist(request, Book, modeladmin)

        # Make sure that all categories are present in the referencing model's list filter
        filterspec = changelist.get_filters(request)[0][0]
        expected = [
            (self.parent_category.pk, self.parent_category.name, ' style="padding-left:0px"'),
            (self.child_category1.pk, self.child_category1.name, ' style="padding-left:10px"'),
            (self.child_category2.pk, self.child_category2.name, ' style="padding-left:10px"'),
            (self.simple_category.pk, self.simple_category.name, ' style="padding-left:0px"'),
        ]
        self.assertEqual(sorted(filterspec.lookup_choices), sorted(expected))

        request = self.get_request('/', {'fk__isnull': 'True'})
        changelist = self.get_changelist(request, Book, modeladmin)
        queryset = changelist.get_queryset(request)
        self.assertEqual(list(queryset), [self.book4])

        # Make sure the last choice is None and is selected
        filterspec = changelist.get_filters(request)[0][0]
        choices = list(filterspec.choices(changelist))
        self.assertEqual(choices[-1]['selected'], True)
        self.assertEqual(choices[-1]['query_string'], '?fk__isnull=True')

        # Make sure child's categories books included
        request = self.get_request('/', {'fk__id__inhierarchy': self.parent_category.pk})
        changelist = self.get_changelist(request, Book, modeladmin)
        queryset = changelist.get_queryset(request)
        self.assertEqual((list(queryset)), [self.book1, self.book2])

        # Make sure filter for child category works as expected
        request = self.get_request('/', {'fk__id__inhierarchy': self.child_category1.pk})
        changelist = self.get_changelist(request, Book, modeladmin)
        queryset = changelist.get_queryset(request)
        self.assertEqual((list(queryset)), [self.book1])

        # Make sure filter for empty category works as expected
        request = self.get_request('/', {'fk__id__inhierarchy': self.child_category2.pk})
        changelist = self.get_changelist(request, Book, modeladmin)
        queryset = changelist.get_queryset(request)
        self.assertEqual(queryset.count(), 0)

        # Make sure filter for simple category with no hierarchy works as expected
        request = self.get_request('/', {'fk__id__inhierarchy': self.simple_category.pk})
        changelist = self.get_changelist(request, Book, modeladmin)
        queryset = changelist.get_queryset(request)
        self.assertEqual((list(queryset)), [self.book3])

    def test_treerelatedfieldlistfilter_manytomany(self):
        modeladmin = BookAdmin(Book, site)

        request = self.get_request('/')
        changelist = self.get_changelist(request, Book, modeladmin)

        # Make sure that all categories are present in the referencing model's list filter
        filterspec = changelist.get_filters(request)[0][1]
        expected = [
            (self.parent_category.pk, self.parent_category.name, ' style="padding-left:0px"'),
            (self.child_category1.pk, self.child_category1.name, ' style="padding-left:10px"'),
            (self.child_category2.pk, self.child_category2.name, ' style="padding-left:10px"'),
            (self.simple_category.pk, self.simple_category.name, ' style="padding-left:0px"'),

        ]
        self.assertEqual(sorted(filterspec.lookup_choices), sorted(expected))

        request = self.get_request('/', {'m2m__isnull': 'True'})
        changelist = self.get_changelist(request, Book, modeladmin)

        # Make sure the correct queryset is returned
        queryset = changelist.get_queryset(request)
        self.assertEqual(list(queryset), [self.book4])

        # Make sure the last choice is None and is selected
        filterspec = changelist.get_filters(request)[0][1]
        choices = list(filterspec.choices(changelist))
        self.assertEqual(choices[-1]['selected'], True)
        self.assertEqual(choices[-1]['query_string'], '?m2m__isnull=True')

        # Make sure child's categories books included
        request = self.get_request('/', {'m2m__id__inhierarchy': self.parent_category.pk})
        changelist = self.get_changelist(request, Book, modeladmin)
        queryset = changelist.get_queryset(request)
        self.assertEqual((list(queryset)), [self.book1, self.book2])

        # Make sure filter for child category works as expected
        request = self.get_request('/', {'m2m__id__inhierarchy': self.child_category1.pk})
        changelist = self.get_changelist(request, Book, modeladmin)
        queryset = changelist.get_queryset(request)
        self.assertEqual((list(queryset)), [self.book1])

        # Make sure filter for empty category works as expected
        request = self.get_request('/', {'fk__id__inhierarchy': self.child_category2.pk})
        changelist = self.get_changelist(request, Book, modeladmin)
        queryset = changelist.get_queryset(request)
        self.assertEqual(queryset.count(), 0)

        # Make sure filter for simple category with no hierarchy works as expected
        request = self.get_request('/', {'m2m__id__inhierarchy': self.simple_category.pk})
        changelist = self.get_changelist(request, Book, modeladmin)
        queryset = changelist.get_queryset(request)
        self.assertEqual((list(queryset)), [self.book3])

    def test_treerelatedfieldlistfilter_reverse_relationships(self):
        modeladmin = CategoryAdmin(Category, site)

        # FK relationship -----
        request = self.get_request('/', {'books_fk__isnull': 'True'})
        changelist = self.get_changelist(request, Category, modeladmin)

        # Make sure the correct queryset is returned
        queryset = changelist.get_queryset(request)
        self.assertEqual(list(queryset), [self.child_category2])

        # Make sure the last choice is None and is selected
        filterspec = changelist.get_filters(request)[0][0]
        choices = list(filterspec.choices(changelist))
        self.assertEqual(choices[-1]['selected'], True)
        self.assertEqual(choices[-1]['query_string'], '?books_fk__isnull=True')

        # Make sure child's books categories included
        request = self.get_request('/', {'books_fk__id__inhierarchy': self.book1.pk})
        changelist = self.get_changelist(request, Category, modeladmin)
        queryset = changelist.get_queryset(request)
        self.assertEqual((list(queryset)),
                         [self.parent_category, self.child_category1, self.simple_category])

        # Make sure filter for child book works as expected
        request = self.get_request('/', {'books_fk__id__inhierarchy': self.book2.pk})
        changelist = self.get_changelist(request, Category, modeladmin)
        queryset = changelist.get_queryset(request)
        self.assertEqual((list(queryset)), [self.parent_category])

        # Make sure filter for book with no category works as expected
        request = self.get_request('/', {'books_fk__id__inhierarchy': self.book4.pk})
        changelist = self.get_changelist(request, Category, modeladmin)
        queryset = changelist.get_queryset(request)
        self.assertEqual(queryset.count(), 0)

        # M2M relationship -----
        request = self.get_request('/', {'books_m2m__isnull': 'True'})
        changelist = self.get_changelist(request, Category, modeladmin)
        queryset = changelist.get_queryset(request)
        self.assertEqual(list(queryset), [self.child_category2])

        # Make sure the last choice is None and is selected
        filterspec = changelist.get_filters(request)[0][1]
        choices = list(filterspec.choices(changelist))
        self.assertEqual(choices[-1]['selected'], True)
        self.assertEqual(choices[-1]['query_string'], '?books_m2m__isnull=True')

        # Make sure child's books categories included
        request = self.get_request('/', {'books_m2m__id__inhierarchy': self.book1.pk})
        changelist = self.get_changelist(request, Category, modeladmin)
        queryset = changelist.get_queryset(request)
        self.assertEqual((list(queryset)),
                         [self.parent_category, self.child_category1, self.simple_category])

        # Make sure filter for child book works as expected
        request = self.get_request('/', {'books_m2m__id__inhierarchy': self.book2.pk})
        changelist = self.get_changelist(request, Category, modeladmin)
        queryset = changelist.get_queryset(request)
        self.assertEqual((list(queryset)), [self.parent_category])

        # Make sure filter for book with no category works as expected
        request = self.get_request('/', {'books_m2m__id__inhierarchy': self.book4.pk})
        changelist = self.get_changelist(request, Category, modeladmin)
        queryset = changelist.get_queryset(request)
        self.assertEqual(queryset.count(), 0)


class UUIDPrimaryKey(TreeTestCase):

    def test_save_uuid_model(self):
        n1 = UUIDNode.objects.create(name='node')
        n2 = UUIDNode.objects.create(name='sub_node', parent=n1)
        self.assertEqual(n1.name, 'node')
        self.assertEqual(n1.tree_id, n2.tree_id)
        self.assertEqual(n2.parent, n1)

    def test_move_uuid_node(self):
        n1 = UUIDNode.objects.create(name='n1')
        n2 = UUIDNode.objects.create(name='n2', parent=n1)
        n3 = UUIDNode.objects.create(name='n3', parent=n1)
        self.assertEqual(list(n1.get_children()), [n2, n3])

        n3.move_to(n2, 'left')

        self.assertEqual(list(n1.get_children()), [n3, n2])

    def test_move_root_node(self):
        root1 = UUIDNode.objects.create(name='n1')
        child = UUIDNode.objects.create(name='n2', parent=root1)
        root2 = UUIDNode.objects.create(name='n3')
        self.assertEqual(list(root1.get_children()), [child])

        root2.move_to(child, 'left')

        self.assertEqual(list(root1.get_children()), [root2, child])

    def test_move_child_node(self):
        root1 = UUIDNode.objects.create(name='n1')
        child1 = UUIDNode.objects.create(name='n2', parent=root1)
        root2 = UUIDNode.objects.create(name='n3')
        child2 = UUIDNode.objects.create(name='n4', parent=root2)
        self.assertEqual(list(root1.get_children()), [child1])

        child2.move_to(child1, 'left')

        self.assertEqual(list(root1.get_children()), [child2, child1])


class DirectParentAssignment(TreeTestCase):
    def test_assignment(self):
        """Regression test for #428"""
        n1 = Node.objects.create()
        n2 = Node.objects.create()
        n1.parent_id = n2.id
        n1.save()


class MovingNodeWithUniqueConstraint(TreeTestCase):
    def test_unique_together_move_to_same_parent_change_code(self):
        """Regression test for #466 1"""

        UniqueTogetherModel.objects.all().delete()

        a = UniqueTogetherModel.objects.create(code='a', parent=None)
        b = UniqueTogetherModel.objects.create(code='b', parent=None)
        a1 = UniqueTogetherModel.objects.create(code='1', parent=a)
        b1 = UniqueTogetherModel.objects.create(code='1', parent=b)
        b1.parent, b1.code = a, '2'  # b1 -> a2
        b1.save()

        self.assertTreeEqual(UniqueTogetherModel.objects.all(), """
            1 - 1 0 1 6
            3 1 1 1 2 3
            4 1 1 1 4 5
            2 - 2 0 1 2
        """)

    def test_unique_together_move_to_same_code_change_parent(self):
        """Regression test for #466 1"""

        UniqueTogetherModel.objects.all().delete()

        a = UniqueTogetherModel.objects.create(code='a', parent=None)
        b = UniqueTogetherModel.objects.create(code='b', parent=None)
        a1 = UniqueTogetherModel.objects.create(code='1', parent=a)
        a2 = UniqueTogetherModel.objects.create(code='2', parent=a)
        a2.parent, a2.code = b, '1'  # a2 -> b1
        a2.save()

        self.assertTreeEqual(UniqueTogetherModel.objects.all(), """
            1 - 1 0 1 4
            3 1 1 1 2 3
            2 - 2 0 1 4
            4 2 2 1 2 3
        """)


class NullableOrderedInsertion(TreeTestCase):
    def test_nullable_ordered_insertion(self):

        genreA = NullableOrderedInsertionModel.objects.create(name='A', parent=None)
        genreA1 = NullableOrderedInsertionModel.objects.create(name='A1', parent=genreA)
        genreAnone = NullableOrderedInsertionModel.objects.create(name=None, parent=genreA)

        self.assertTreeEqual(NullableOrderedInsertionModel.objects.all(), """
            1 - 1 0 1 6
            3 1 1 1 2 3
            2 1 1 1 4 5
        """)

    def test_nullable_ordered_insertion_desc(self):

        genreA = NullableDescOrderedInsertionModel.objects.create(name='A', parent=None)
        genreA1 = NullableDescOrderedInsertionModel.objects.create(name='A1', parent=genreA)
        genreAnone = NullableDescOrderedInsertionModel.objects.create(name=None, parent=genreA)

        self.assertTreeEqual(NullableDescOrderedInsertionModel.objects.all(), """
            1 - 1 0 1 6
            2 1 1 1 2 3
            3 1 1 1 4 5
        """)


<<<<<<< HEAD
class ModelMetaIndexes(TreeTestCase):
    def test_no_index_set(self):
        class SomeModel(MPTTModel):
            class Meta:
                app_label = 'myapp'

        tree_id_attr = getattr(SomeModel._mptt_meta, 'tree_id_attr')
        self.assertTrue(SomeModel._meta.get_field(tree_id_attr).db_index)

        for key in ('right_attr', 'left_attr', 'level_attr'):
            field_name = getattr(SomeModel._mptt_meta, key)
            self.assertFalse(SomeModel._meta.get_field(field_name).db_index)

    def test_index_together(self):
        already_idx = [['tree_id', 'lft'], ('tree_id', 'lft')]
        no_idx = [tuple(), list()]
        some_idx = [['tree_id'], ('tree_id',), [['tree_id']], (('tree_id',),)]

        for idx, case in enumerate(already_idx + no_idx + some_idx):
            class Meta:
                index_together = case
                app_label = 'myapp'

            # Use type() here and in test_index_together_different_attr over
            # an explicit class X(MPTTModel):, as this throws a warning that
            # re-registering models with the same name (which is what an explicit
            # class does) could cause errors. Kind of... weird, but surprisingly
            # effective.

            SomeModel = type(str('model_{0}'.format(idx)), (MPTTModel,), {
                'Meta': Meta,
                '__module__': __name__,
            })

            self.assertIn(('tree_id', 'lft'), SomeModel._meta.index_together)

    def test_index_together_different_attr(self):
        already_idx = [['abc', 'def'], ('abc', 'def')]
        no_idx = [tuple(), list()]
        some_idx = [['abc'], ('abc',), [['abc']], (('abc',),)]

        for idx, case in enumerate(already_idx + no_idx + some_idx):
            class MPTTMeta:
                tree_id_attr = 'abc'
                left_attr = 'def'

            class Meta:
                index_together = case
                app_label = 'myapp'

            SomeModel = type(str('model__different_attr_{0}'.format(idx)), (MPTTModel,), {
                'MPTTMeta': MPTTMeta,
                'Meta': Meta,
                '__module__': str(__name__)
            })

            self.assertIn(('abc', 'def'), SomeModel._meta.index_together)
=======
class BulkLoadTests(TestCase):

    fixtures = ['categories.json']

    def setUp(self):
        self.games = {
            'id': 11,
            'name': 'Role-playing',
            'children': [
                {
                    'id': 12,
                    'parent_id': 11,
                    'name': 'Single-player',
                },
                {
                    'id': 13,
                    'parent_id': 11,
                    'name': 'Multi-player',
                },
            ],
        }

    def test_bulk_root(self):
        data = {
            'id': 11,
            'name': 'Enterprise Software',
            'children': [
                {
                    'id': 12,
                    'parent_id': 11,
                    'name': 'Databases',
                },
                {
                    'id': 13,
                    'parent_id': 11,
                    'name': 'Timekeeping',
                },
            ],
        }
        records = Category.objects.build_tree_nodes(data)
        self.assertEqual(len(records), 3)
        self.assertEqual((records[0].lft, records[0].rght), (1, 6))
        self.assertEqual((records[1].lft, records[1].rght), (2, 3))
        self.assertEqual((records[2].lft, records[2].rght), (4, 5))

    def test_bulk_last_child(self):
        games = Category.objects.get(id=3)
        records = Category.objects.build_tree_nodes(self.games, target=games)
        self.assertEqual(len(records), 3)
        for record in records:
            self.assertEqual(record.tree_id, games.tree_id)
        self.assertEqual((records[0].lft, records[0].rght), (4, 9))
        self.assertEqual((records[1].lft, records[1].rght), (5, 6))
        self.assertEqual((records[2].lft, records[2].rght), (7, 8))
        games.refresh_from_db()
        self.assertEqual((games.lft, games.rght), (3, 10))

    def test_bulk_left(self):
        games = Category.objects.get(id=3)
        records = Category.objects.build_tree_nodes(self.games, target=games, position='left')
        self.assertEqual(len(records), 3)
        for record in records:
            self.assertEqual(record.tree_id, games.tree_id)
        self.assertEqual((records[0].lft, records[0].rght), (3, 8))
        self.assertEqual((records[1].lft, records[1].rght), (4, 5))
        self.assertEqual((records[2].lft, records[2].rght), (6, 7))
        games.refresh_from_db()
        self.assertEqual((games.lft, games.rght), (9, 10))
>>>>>>> b42e68ec
<|MERGE_RESOLUTION|>--- conflicted
+++ resolved
@@ -2386,7 +2386,6 @@
         """)
 
 
-<<<<<<< HEAD
 class ModelMetaIndexes(TreeTestCase):
     def test_no_index_set(self):
         class SomeModel(MPTTModel):
@@ -2444,7 +2443,8 @@
             })
 
             self.assertIn(('abc', 'def'), SomeModel._meta.index_together)
-=======
+
+
 class BulkLoadTests(TestCase):
 
     fixtures = ['categories.json']
@@ -2512,5 +2512,4 @@
         self.assertEqual((records[1].lft, records[1].rght), (4, 5))
         self.assertEqual((records[2].lft, records[2].rght), (6, 7))
         games.refresh_from_db()
-        self.assertEqual((games.lft, games.rght), (9, 10))
->>>>>>> b42e68ec
+        self.assertEqual((games.lft, games.rght), (9, 10))