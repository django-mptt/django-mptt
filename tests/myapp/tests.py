from __future__ import unicode_literals

import io
import os
import re
import sys
import tempfile

from django.contrib.auth.models import Group, User
from django.db.models import Q
from django.apps import apps
from django.forms.models import modelform_factory
from django.template import Template, TemplateSyntaxError, Context
from django.test import TestCase
<<<<<<< HEAD
from django.utils.six import string_types, PY3, b, assertRaisesRegex
=======
from django.utils.six import string_types, PY3, b

from mock_django import mock_signal_receiver

try:
    import feincms
except ImportError:
    feincms = False
>>>>>>> 07874ea1

from mptt.exceptions import CantDisableUpdates, InvalidMove
from mptt.forms import (
    MPTTAdminForm, TreeNodeChoiceField, TreeNodeMultipleChoiceField,
    MoveNodeForm)
from mptt.models import MPTTModel
from mptt.managers import TreeManager
from mptt.templatetags.mptt_tags import cache_tree_children
<<<<<<< HEAD
from mptt.utils import print_debug_info
=======
from mptt.signals import node_moved
from myapp.models import Category, Genre, CustomPKName, SingleProxyModel, DoubleProxyModel, ConcreteModel, OrderedInsertion, AutoNowDateFieldModel
>>>>>>> 07874ea1

from myapp.models import (
    Category, Item, Genre, CustomPKName, SingleProxyModel, DoubleProxyModel,
    ConcreteModel, OrderedInsertion, AutoNowDateFieldModel, Person,
    CustomTreeQueryset, Node, ReferencingModel, CustomTreeManager)


def get_tree_details(nodes):
    """
    Creates pertinent tree details for the given list of nodes.
    The fields are:
        id  parent_id  tree_id  level  left  right
    """
    if hasattr(nodes, 'order_by'):
        nodes = list(nodes.order_by('tree_id', 'lft', 'pk'))
    nodes = list(nodes)
    opts = nodes[0]._mptt_meta
    return '\n'.join(['%s %s %s %s %s %s' %
                      (n.pk, getattr(n, '%s_id' % opts.parent_attr) or '-',
                       getattr(n, opts.tree_id_attr), getattr(n, opts.level_attr),
                       getattr(n, opts.left_attr), getattr(n, opts.right_attr))
                      for n in nodes])

leading_whitespace_re = re.compile(r'^\s+', re.MULTILINE)


def tree_details(text):
    """
    Trims leading whitespace from the given text specifying tree details
    so triple-quoted strings can be used to provide tree details in a
    readable format (says who?), to be compared with the result of using
    the ``get_tree_details`` function.
    """
    return leading_whitespace_re.sub('', text.rstrip())


class TreeTestCase(TestCase):
    def assertTreeEqual(self, tree1, tree2):
        if not isinstance(tree1, string_types):
            tree1 = get_tree_details(tree1)
        tree1 = tree_details(tree1)
        if not isinstance(tree2, string_types):
            tree2 = get_tree_details(tree2)
        tree2 = tree_details(tree2)
        return self.assertEqual(tree1, tree2, "\n%r\n != \n%r" % (tree1, tree2))


class DocTestTestCase(TreeTestCase):
    def test_run_doctest(self):
        class DummyStream:
            content = ""
            encoding = 'utf8'

            def write(self, text):
                self.content += text

            def flush(self):
                pass

        dummy_stream = DummyStream()
        before = sys.stdout
        sys.stdout = dummy_stream

        with open(os.path.join(os.path.dirname(__file__), 'doctests.txt')) as f:
            with tempfile.NamedTemporaryFile() as temp:
                text = f.read()

                if PY3:
                    # unicode literals in the doctests screw up doctest on py3.
                    # this is pretty icky, but I can't find any other
                    # workarounds :(
                    text = re.sub(r"""\bu(["\'])""", r"\1", text)
                    temp.write(b(text))
                else:
                    temp.write(text)

                temp.flush()

                import doctest
                doctest.testfile(
                    temp.name,
                    module_relative=False,
                    optionflags=doctest.IGNORE_EXCEPTION_DETAIL,
                    encoding='utf-8',
                )
                sys.stdout = before
                content = dummy_stream.content
                if content:
                    before.write(content + '\n')
                    self.fail()

# genres.json defines the following tree structure
#
# 1 - 1 0 1 16   action
# 2 1 1 1 2 9    +-- platformer
# 3 2 1 2 3 4    |   |-- platformer_2d
# 4 2 1 2 5 6    |   |-- platformer_3d
# 5 2 1 2 7 8    |   +-- platformer_4d
# 6 1 1 1 10 15  +-- shmup
# 7 6 1 2 11 12      |-- shmup_vertical
# 8 6 1 2 13 14      +-- shmup_horizontal
# 9 - 2 0 1 6    rpg
# 10 9 2 1 2 3   |-- arpg
# 11 9 2 1 4 5   +-- trpg


class ReparentingTestCase(TreeTestCase):
    """
    Test that trees are in the appropriate state after reparenting and
    that reparented items have the correct tree attributes defined,
    should they be required for use after a save.
    """
    fixtures = ['genres.json']

    def test_new_root_from_subtree(self):
        shmup = Genre.objects.get(id=6)
        shmup.parent = None
        shmup.save()
        self.assertTreeEqual([shmup], '6 - 3 0 1 6')
        self.assertTreeEqual(Genre.objects.all(), """
            1 - 1 0 1 10
            2 1 1 1 2 9
            3 2 1 2 3 4
            4 2 1 2 5 6
            5 2 1 2 7 8
            9 - 2 0 1 6
            10 9 2 1 2 3
            11 9 2 1 4 5
            6 - 3 0 1 6
            7 6 3 1 2 3
            8 6 3 1 4 5
        """)

    def test_new_root_from_leaf_with_siblings(self):
        platformer_2d = Genre.objects.get(id=3)
        platformer_2d.parent = None
        platformer_2d.save()
        self.assertTreeEqual([platformer_2d], '3 - 3 0 1 2')
        self.assertTreeEqual(Genre.objects.all(), """
            1 - 1 0 1 14
            2 1 1 1 2 7
            4 2 1 2 3 4
            5 2 1 2 5 6
            6 1 1 1 8 13
            7 6 1 2 9 10
            8 6 1 2 11 12
            9 - 2 0 1 6
            10 9 2 1 2 3
            11 9 2 1 4 5
            3 - 3 0 1 2
        """)

    def test_new_child_from_root(self):
        action = Genre.objects.get(id=1)
        rpg = Genre.objects.get(id=9)
        action.parent = rpg
        action.save()
        self.assertTreeEqual([action], '1 9 2 1 6 21')
        self.assertTreeEqual([rpg], '9 - 2 0 1 22')
        self.assertTreeEqual(Genre.objects.all(), """
            9 - 2 0 1 22
            10 9 2 1 2 3
            11 9 2 1 4 5
            1 9 2 1 6 21
            2 1 2 2 7 14
            3 2 2 3 8 9
            4 2 2 3 10 11
            5 2 2 3 12 13
            6 1 2 2 15 20
            7 6 2 3 16 17
            8 6 2 3 18 19
        """)

    def test_move_leaf_to_other_tree(self):
        shmup_horizontal = Genre.objects.get(id=8)
        rpg = Genre.objects.get(id=9)
        shmup_horizontal.parent = rpg
        shmup_horizontal.save()
        self.assertTreeEqual([shmup_horizontal], '8 9 2 1 6 7')
        self.assertTreeEqual([rpg], '9 - 2 0 1 8')
        self.assertTreeEqual(Genre.objects.all(), """
            1 - 1 0 1 14
            2 1 1 1 2 9
            3 2 1 2 3 4
            4 2 1 2 5 6
            5 2 1 2 7 8
            6 1 1 1 10 13
            7 6 1 2 11 12
            9 - 2 0 1 8
            10 9 2 1 2 3
            11 9 2 1 4 5
            8 9 2 1 6 7
        """)

    def test_move_subtree_to_other_tree(self):
        shmup = Genre.objects.get(id=6)
        trpg = Genre.objects.get(id=11)
        shmup.parent = trpg
        shmup.save()
        self.assertTreeEqual([shmup], '6 11 2 2 5 10')
        self.assertTreeEqual([trpg], '11 9 2 1 4 11')
        self.assertTreeEqual(Genre.objects.all(), """
            1 - 1 0 1 10
            2 1 1 1 2 9
            3 2 1 2 3 4
            4 2 1 2 5 6
            5 2 1 2 7 8
            9 - 2 0 1 12
            10 9 2 1 2 3
            11 9 2 1 4 11
            6 11 2 2 5 10
            7 6 2 3 6 7
            8 6 2 3 8 9
        """)

    def test_move_child_up_level(self):
        shmup_horizontal = Genre.objects.get(id=8)
        action = Genre.objects.get(id=1)
        shmup_horizontal.parent = action
        shmup_horizontal.save()
        self.assertTreeEqual([shmup_horizontal], '8 1 1 1 14 15')
        self.assertTreeEqual([action], '1 - 1 0 1 16')
        self.assertTreeEqual(Genre.objects.all(), """
            1 - 1 0 1 16
            2 1 1 1 2 9
            3 2 1 2 3 4
            4 2 1 2 5 6
            5 2 1 2 7 8
            6 1 1 1 10 13
            7 6 1 2 11 12
            8 1 1 1 14 15
            9 - 2 0 1 6
            10 9 2 1 2 3
            11 9 2 1 4 5
        """)

    def test_move_subtree_down_level(self):
        shmup = Genre.objects.get(id=6)
        platformer = Genre.objects.get(id=2)
        shmup.parent = platformer
        shmup.save()
        self.assertTreeEqual([shmup], '6 2 1 2 9 14')
        self.assertTreeEqual([platformer], '2 1 1 1 2 15')
        self.assertTreeEqual(Genre.objects.all(), """
            1 - 1 0 1 16
            2 1 1 1 2 15
            3 2 1 2 3 4
            4 2 1 2 5 6
            5 2 1 2 7 8
            6 2 1 2 9 14
            7 6 1 3 10 11
            8 6 1 3 12 13
            9 - 2 0 1 6
            10 9 2 1 2 3
            11 9 2 1 4 5
        """)

    def test_move_to(self):
        rpg = Genre.objects.get(pk=9)
        action = Genre.objects.get(pk=1)
        rpg.move_to(action)
        rpg.save()
        self.assertEqual(rpg.parent, action)

    def test_invalid_moves(self):
        # A node may not be made a child of itself
        action = Genre.objects.get(id=1)
        action.parent = action
        platformer = Genre.objects.get(id=2)
        platformer.parent = platformer
        self.assertRaises(InvalidMove, action.save)
        self.assertRaises(InvalidMove, platformer.save)

        # A node may not be made a child of any of its descendants
        platformer_4d = Genre.objects.get(id=5)
        action.parent = platformer_4d
        platformer.parent = platformer_4d
        self.assertRaises(InvalidMove, action.save)
        self.assertRaises(InvalidMove, platformer.save)

        # New parent is still set when an error occurs
        self.assertEqual(action.parent, platformer_4d)
        self.assertEqual(platformer.parent, platformer_4d)


class ConcurrencyTestCase(TreeTestCase):
    """
    Test that tree structure remains intact when saving nodes (without setting new parent) after
    tree structure has been changed.
    """
    def setUp(self):
        fruit = ConcreteModel.objects.create(name="Fruit")
        vegie = ConcreteModel.objects.create(name="Vegie")
        ConcreteModel.objects.create(name="Apple", parent=fruit)
        ConcreteModel.objects.create(name="Pear", parent=fruit)
        ConcreteModel.objects.create(name="Tomato", parent=vegie)
        ConcreteModel.objects.create(name="Carrot", parent=vegie)

        # sanity check
        self.assertTreeEqual(ConcreteModel.objects.all(), """
            1 - 1 0 1 6
            3 1 1 1 2 3
            4 1 1 1 4 5
            2 - 2 0 1 6
            5 2 2 1 2 3
            6 2 2 1 4 5
        """)

    def _modify_tree(self):
        fruit = ConcreteModel.objects.get(name="Fruit")
        vegie = ConcreteModel.objects.get(name="Vegie")
        vegie.move_to(fruit)

    def _assert_modified_tree_state(self):
        carrot = ConcreteModel.objects.get(id=6)
        self.assertTreeEqual([carrot], '6 2 1 2 5 6')
        self.assertTreeEqual(ConcreteModel.objects.all(), """
            1 - 1 0 1 12
            2 1 1 1 2 7
            5 2 1 2 3 4
            6 2 1 2 5 6
            3 1 1 1 8 9
            4 1 1 1 10 11
        """)

    def test_node_save_after_tree_restructuring(self):
        carrot = ConcreteModel.objects.get(id=6)

        self._modify_tree()

        carrot.name = "Purple carrot"
        carrot.save()

        self._assert_modified_tree_state()

    def test_node_save_after_tree_restructuring_with_update_fields(self):
        """
        Test that model is saved properly when passing update_fields
        """
        carrot = ConcreteModel.objects.get(id=6)

        self._modify_tree()

        # update with kwargs
        carrot.name = "Won't change"
        carrot.ghosts = "Will get updated"
        carrot.save(update_fields=["ghosts"])

        self._assert_modified_tree_state()

        updated_carrot = ConcreteModel.objects.get(id=6)

        self.assertEqual(updated_carrot.ghosts, carrot.ghosts)
        self.assertNotEqual(updated_carrot.name, carrot.name)

        # update with positional arguments
        carrot.name = "Will change"
        carrot.ghosts = "Will not be updated"
        carrot.save(False, False, None, ["name"])

        updated_carrot = ConcreteModel.objects.get(id=6)
        self.assertNotEqual(updated_carrot.ghosts, carrot.ghosts)
        self.assertEqual(updated_carrot.name, carrot.name)

    def test_update_fields_positional(self):
        """
        Test that update_fields works as a positional argument

        Test for https://github.com/django-mptt/django-mptt/issues/384
        """

        carrot = ConcreteModel.objects.get(id=6)

        # Why would you do it this way? Meh.
        carrot.save(False, False, None, None)


# categories.json defines the following tree structure:
#
# 1 - 1 0 1 20    games
# 2 1 1 1 2 7     +-- wii
# 3 2 1 2 3 4     |   |-- wii_games
# 4 2 1 2 5 6     |   +-- wii_hardware
# 5 1 1 1 8 13    +-- xbox360
# 6 5 1 2 9 10    |   |-- xbox360_games
# 7 5 1 2 11 12   |   +-- xbox360_hardware
# 8 1 1 1 14 19   +-- ps3
# 9 8 1 2 15 16       |-- ps3_games
# 10 8 1 2 17 18      +-- ps3_hardware


class DeletionTestCase(TreeTestCase):
    """
    Tests that the tree structure is maintained appropriately in various
    deletion scenarios.
    """
    fixtures = ['categories.json']

    def test_delete_root_node(self):
        # Add a few other roots to verify that they aren't affected
        Category(name='Preceding root').insert_at(Category.objects.get(id=1),
                                                  'left', save=True)
        Category(name='Following root').insert_at(Category.objects.get(id=1),
                                                  'right', save=True)
        self.assertTreeEqual(Category.objects.all(), """
            11 - 1 0 1 2
            1 - 2 0 1 20
            2 1 2 1 2 7
            3 2 2 2 3 4
            4 2 2 2 5 6
            5 1 2 1 8 13
            6 5 2 2 9 10
            7 5 2 2 11 12
            8 1 2 1 14 19
            9 8 2 2 15 16
            10 8 2 2 17 18
            12 - 3 0 1 2
        """)

        Category.objects.get(id=1).delete()
        self.assertTreeEqual(
            Category.objects.all(), """
            11 - 1 0 1 2
            12 - 3 0 1 2
        """)

    def test_delete_last_node_with_siblings(self):
        Category.objects.get(id=9).delete()
        self.assertTreeEqual(Category.objects.all(), """
            1 - 1 0 1 18
            2 1 1 1 2 7
            3 2 1 2 3 4
            4 2 1 2 5 6
            5 1 1 1 8 13
            6 5 1 2 9 10
            7 5 1 2 11 12
            8 1 1 1 14 17
            10 8 1 2 15 16
        """)

    def test_delete_last_node_with_descendants(self):
        Category.objects.get(id=8).delete()
        self.assertTreeEqual(Category.objects.all(), """
            1 - 1 0 1 14
            2 1 1 1 2 7
            3 2 1 2 3 4
            4 2 1 2 5 6
            5 1 1 1 8 13
            6 5 1 2 9 10
            7 5 1 2 11 12
        """)

    def test_delete_node_with_siblings(self):
        child = Category.objects.get(id=6)
        parent = child.parent
        self.assertEqual(parent.get_descendant_count(), 2)
        child.delete()
        self.assertTreeEqual(Category.objects.all(), """
            1 - 1 0 1 18
            2 1 1 1 2 7
            3 2 1 2 3 4
            4 2 1 2 5 6
            5 1 1 1 8 11
            7 5 1 2 9 10
            8 1 1 1 12 17
            9 8 1 2 13 14
            10 8 1 2 15 16
        """)
        self.assertEqual(parent.get_descendant_count(), 1)
        parent = Category.objects.get(pk=parent.pk)
        self.assertEqual(parent.get_descendant_count(), 1)

    def test_delete_node_with_descendants_and_siblings(self):
        """
        Regression test for Issue 23 - we used to use pre_delete, which
        resulted in tree cleanup being performed for every node being
        deleted, rather than just the node on which ``delete()`` was
        called.
        """
        Category.objects.get(id=5).delete()
        self.assertTreeEqual(Category.objects.all(), """
            1 - 1 0 1 14
            2 1 1 1 2 7
            3 2 1 2 3 4
            4 2 1 2 5 6
            8 1 1 1 8 13
            9 8 1 2 9 10
            10 8 1 2 11 12
        """)


class IntraTreeMovementTestCase(TreeTestCase):
    pass


class InterTreeMovementTestCase(TreeTestCase):
    pass


class PositionedInsertionTestCase(TreeTestCase):
    pass


class CustomPKNameTestCase(TreeTestCase):
    def setUp(self):
        manager = CustomPKName.objects
        c1 = manager.create(name="c1")
        manager.create(name="c11", parent=c1)
        manager.create(name="c12", parent=c1)

        c2 = manager.create(name="c2")
        manager.create(name="c21", parent=c2)
        manager.create(name="c22", parent=c2)

        manager.create(name="c3")

    def test_get_next_sibling(self):
        root = CustomPKName.objects.get(name="c12")
        sib = root.get_next_sibling()
        self.assertTrue(sib is None)


class DisabledUpdatesTestCase(TreeTestCase):
    def setUp(self):
        self.a = ConcreteModel.objects.create(name="a")
        self.b = ConcreteModel.objects.create(name="b", parent=self.a)
        self.c = ConcreteModel.objects.create(name="c", parent=self.a)
        self.d = ConcreteModel.objects.create(name="d")
        # state is now:
        self.assertTreeEqual(ConcreteModel.objects.all(), """
            1 - 1 0 1 6
            2 1 1 1 2 3
            3 1 1 1 4 5
            4 - 2 0 1 2
        """)

    def test_single_proxy(self):
        self.assertTrue(ConcreteModel._mptt_updates_enabled)
        self.assertTrue(SingleProxyModel._mptt_updates_enabled)

        self.assertRaises(
            CantDisableUpdates,
            SingleProxyModel.objects.disable_mptt_updates().__enter__)

        self.assertTrue(ConcreteModel._mptt_updates_enabled)
        self.assertTrue(SingleProxyModel._mptt_updates_enabled)

        with ConcreteModel.objects.disable_mptt_updates():
            self.assertFalse(ConcreteModel._mptt_updates_enabled)
            self.assertFalse(SingleProxyModel._mptt_updates_enabled)

        self.assertTrue(ConcreteModel._mptt_updates_enabled)
        self.assertTrue(SingleProxyModel._mptt_updates_enabled)

    def test_double_proxy(self):
        self.assertTrue(ConcreteModel._mptt_updates_enabled)
        self.assertTrue(DoubleProxyModel._mptt_updates_enabled)

        self.assertRaises(
            CantDisableUpdates,
            DoubleProxyModel.objects.disable_mptt_updates().__enter__)

        self.assertTrue(ConcreteModel._mptt_updates_enabled)
        self.assertTrue(DoubleProxyModel._mptt_updates_enabled)

        with ConcreteModel.objects.disable_mptt_updates():
            self.assertFalse(ConcreteModel._mptt_updates_enabled)
            self.assertFalse(DoubleProxyModel._mptt_updates_enabled)

        self.assertTrue(ConcreteModel._mptt_updates_enabled)
        self.assertTrue(DoubleProxyModel._mptt_updates_enabled)

    def test_insert_child(self):
        with self.assertNumQueries(2):
            with ConcreteModel.objects.disable_mptt_updates():
                # 1 query here:
                with self.assertNumQueries(1):
                    ConcreteModel.objects.create(name="e", parent=self.d)
                # 2nd query here:
                self.assertTreeEqual(ConcreteModel.objects.all(), """
                    1 - 1 0 1 6
                    2 1 1 1 2 3
                    3 1 1 1 4 5
                    4 - 2 0 1 2
                    5 4 2 1 2 3
                """)

        # yes, this is wrong. that's what disable_mptt_updates() does :/
        self.assertTreeEqual(ConcreteModel.objects.all(), """
            1 - 1 0 1 6
            2 1 1 1 2 3
            3 1 1 1 4 5
            4 - 2 0 1 2
            5 4 2 1 2 3
        """)

    def test_insert_root(self):
        with self.assertNumQueries(2):
            with ConcreteModel.objects.disable_mptt_updates():
                with self.assertNumQueries(1):
                    # 1 query here:
                    ConcreteModel.objects.create(name="e")
                # 2nd query here:
                self.assertTreeEqual(ConcreteModel.objects.all(), """
                    5 - 0 0 1 2
                    1 - 1 0 1 6
                    2 1 1 1 2 3
                    3 1 1 1 4 5
                    4 - 2 0 1 2
                """)
        self.assertTreeEqual(ConcreteModel.objects.all(), """
            5 - 0 0 1 2
            1 - 1 0 1 6
            2 1 1 1 2 3
            3 1 1 1 4 5
            4 - 2 0 1 2
        """)

    def test_move_node_same_tree(self):
        with self.assertNumQueries(2):
            with ConcreteModel.objects.disable_mptt_updates():
                with self.assertNumQueries(1):
                    # 2 queries here:
                    #  (django does a query to determine if the row is in the db yet)
                    self.c.parent = self.b
                    self.c.save()
                # 3rd query here:
                self.assertTreeEqual(ConcreteModel.objects.all(), """
                    1 - 1 0 1 6
                    2 1 1 1 2 3
                    3 2 1 1 4 5
                    4 - 2 0 1 2
                """)

        # yes, this is wrong. that's what disable_mptt_updates() does :/
        self.assertTreeEqual(ConcreteModel.objects.all(), """
            1 - 1 0 1 6
            2 1 1 1 2 3
            3 2 1 1 4 5
            4 - 2 0 1 2
        """)

    def test_move_node_different_tree(self):
        with self.assertNumQueries(2):
            with ConcreteModel.objects.disable_mptt_updates():
                with self.assertNumQueries(1):
                    # 1 update query
                    self.c.parent = self.d
                    self.c.save()
                # query 2 here:
                self.assertTreeEqual(ConcreteModel.objects.all(), """
                    1 - 1 0 1 6
                    2 1 1 1 2 3
                    3 4 1 1 4 5
                    4 - 2 0 1 2
                """)

        # yes, this is wrong. that's what disable_mptt_updates() does :/
        self.assertTreeEqual(ConcreteModel.objects.all(), """
            1 - 1 0 1 6
            2 1 1 1 2 3
            3 4 1 1 4 5
            4 - 2 0 1 2
        """)

    def test_move_node_to_root(self):
        with self.assertNumQueries(2):
            with ConcreteModel.objects.disable_mptt_updates():
                with self.assertNumQueries(1):
                    # 1 update query
                    self.c.parent = None
                    self.c.save()
                # query 2 here:
                self.assertTreeEqual(ConcreteModel.objects.all(), """
                    1 - 1 0 1 6
                    2 1 1 1 2 3
                    3 - 1 1 4 5
                    4 - 2 0 1 2
                """)

        # yes, this is wrong. that's what disable_mptt_updates() does :/
        self.assertTreeEqual(ConcreteModel.objects.all(), """
            1 - 1 0 1 6
            2 1 1 1 2 3
            3 - 1 1 4 5
            4 - 2 0 1 2
        """)

    def test_move_root_to_child(self):
        with self.assertNumQueries(2):
            with ConcreteModel.objects.disable_mptt_updates():
                with self.assertNumQueries(1):
                    # 1 update query
                    self.d.parent = self.c
                    self.d.save()
                # query 2 here:
                self.assertTreeEqual(ConcreteModel.objects.all(), """
                    1 - 1 0 1 6
                    2 1 1 1 2 3
                    3 1 1 1 4 5
                    4 3 2 0 1 2
                """)

        # yes, this is wrong. that's what disable_mptt_updates() does :/
        self.assertTreeEqual(ConcreteModel.objects.all(), """
            1 - 1 0 1 6
            2 1 1 1 2 3
            3 1 1 1 4 5
            4 3 2 0 1 2
        """)


class DelayedUpdatesTestCase(TreeTestCase):
    def setUp(self):
        self.a = ConcreteModel.objects.create(name="a")
        self.b = ConcreteModel.objects.create(name="b", parent=self.a)
        self.c = ConcreteModel.objects.create(name="c", parent=self.a)
        self.d = ConcreteModel.objects.create(name="d")
        self.z = ConcreteModel.objects.create(name="z")
        # state is now:
        self.assertTreeEqual(ConcreteModel.objects.all(), """
            1 - 1 0 1 6
            2 1 1 1 2 3
            3 1 1 1 4 5
            4 - 2 0 1 2
            5 - 3 0 1 2
        """)

    def test_proxy(self):
        self.assertFalse(ConcreteModel._mptt_is_tracking)
        self.assertFalse(SingleProxyModel._mptt_is_tracking)

        self.assertRaises(
            CantDisableUpdates,
            SingleProxyModel.objects.delay_mptt_updates().__enter__)

        self.assertFalse(ConcreteModel._mptt_is_tracking)
        self.assertFalse(SingleProxyModel._mptt_is_tracking)

        with ConcreteModel.objects.delay_mptt_updates():
            self.assertTrue(ConcreteModel._mptt_is_tracking)
            self.assertTrue(SingleProxyModel._mptt_is_tracking)

        self.assertFalse(ConcreteModel._mptt_is_tracking)
        self.assertFalse(SingleProxyModel._mptt_is_tracking)

    def test_double_context_manager(self):
        with ConcreteModel.objects.delay_mptt_updates():
            self.assertTrue(ConcreteModel._mptt_is_tracking)
            with ConcreteModel.objects.delay_mptt_updates():
                self.assertTrue(ConcreteModel._mptt_is_tracking)
            self.assertTrue(ConcreteModel._mptt_is_tracking)
        self.assertFalse(ConcreteModel._mptt_is_tracking)

    def test_insert_child(self):
        with self.assertNumQueries(8):
            with ConcreteModel.objects.delay_mptt_updates():
                with self.assertNumQueries(2):
                    # 1 query for target stale check,
                    # 1 query to save node.
                    ConcreteModel.objects.create(name="e", parent=self.d)
                # 3rd query here:
                self.assertTreeEqual(ConcreteModel.objects.all(), """
                    1 - 1 0 1 6
                    2 1 1 1 2 3
                    3 1 1 1 4 5
                    4 - 2 0 1 2
                    6 4 2 1 2 3
                    5 - 3 0 1 2
                """)
                # remaining queries (4 through 8) are the partial rebuild process.

        self.assertTreeEqual(ConcreteModel.objects.all(), """
            1 - 1 0 1 6
            2 1 1 1 2 3
            3 1 1 1 4 5
            4 - 2 0 1 4
            6 4 2 1 2 3
            5 - 3 0 1 2
        """)

    def test_insert_root(self):
        with self.assertNumQueries(3):
            with ConcreteModel.objects.delay_mptt_updates():
                with self.assertNumQueries(2):
                    # 2 queries required here:
                    # (one to get the correct tree_id, then one to insert)
                    ConcreteModel.objects.create(name="e")
                # 3rd query here:
                self.assertTreeEqual(ConcreteModel.objects.all(), """
                    1 - 1 0 1 6
                    2 1 1 1 2 3
                    3 1 1 1 4 5
                    4 - 2 0 1 2
                    5 - 3 0 1 2
                    6 - 4 0 1 2
                """)
                # no partial rebuild necessary, as no trees were modified
                # (newly created tree is already okay)
        self.assertTreeEqual(ConcreteModel.objects.all(), """
            1 - 1 0 1 6
            2 1 1 1 2 3
            3 1 1 1 4 5
            4 - 2 0 1 2
            5 - 3 0 1 2
            6 - 4 0 1 2
        """)

    def test_move_node_same_tree(self):
        with self.assertNumQueries(10):
            with ConcreteModel.objects.delay_mptt_updates():
                with self.assertNumQueries(2):
                    # 1 query to ensure target fields aren't stale
                    # 1 update query
                    self.c.parent = self.b
                    self.c.save()
                # query 3 here:
                self.assertTreeEqual(ConcreteModel.objects.all(), """
                    1 - 1 0 1 6
                    2 1 1 1 2 3
                    3 2 1 2 3 4
                    4 - 2 0 1 2
                    5 - 3 0 1 2
                """)
            # the remaining 7 queries are the partial rebuild.

        self.assertTreeEqual(ConcreteModel.objects.all(), """
            1 - 1 0 1 6
            2 1 1 1 2 5
            3 2 1 2 3 4
            4 - 2 0 1 2
            5 - 3 0 1 2
        """)

    def test_move_node_different_tree(self):
        with self.assertNumQueries(12):
            with ConcreteModel.objects.delay_mptt_updates():
                with self.assertNumQueries(2):
                    # 2 queries here:
                    #  1. update the node
                    #  2. collapse old tree since it is now empty.
                    self.d.parent = self.c
                    self.d.save()
                # query 3 here:
                self.assertTreeEqual(ConcreteModel.objects.all(), """
                    1 - 1 0 1 6
                    2 1 1 1 2 3
                    3 1 1 1 4 5
                    4 3 1 2 5 6
                    5 - 2 0 1 2
                """)
            # the other 9 queries are the partial rebuild

        self.assertTreeEqual(ConcreteModel.objects.all(), """
            1 - 1 0 1 8
            2 1 1 1 2 3
            3 1 1 1 4 7
            4 3 1 2 5 6
            5 - 2 0 1 2
        """)

    def test_move_node_to_root(self):
        with self.assertNumQueries(4):
            with ConcreteModel.objects.delay_mptt_updates():
                with self.assertNumQueries(3):
                    # 3 queries here!
                    #   1. find the next tree_id to move to
                    #   2. update the tree_id on all nodes to the right of that
                    #   3. update tree fields on self.c
                    self.c.parent = None
                    self.c.save()
                # 4th query here:
                self.assertTreeEqual(ConcreteModel.objects.all(), """
                    1 - 1 0 1 6
                    2 1 1 1 2 3
                    4 - 2 0 1 2
                    5 - 3 0 1 2
                    3 - 4 0 1 2
                """)

        self.assertTreeEqual(ConcreteModel.objects.all(), """
            1 - 1 0 1 6
            2 1 1 1 2 3
            4 - 2 0 1 2
            5 - 3 0 1 2
            3 - 4 0 1 2
        """)

    def test_move_root_to_child(self):
        with self.assertNumQueries(12):
            with ConcreteModel.objects.delay_mptt_updates():
                with self.assertNumQueries(2):
                    # 2 queries here:
                    #  1. update the node
                    #  2. collapse old tree since it is now empty.
                    self.d.parent = self.c
                    self.d.save()
                # query 3 here:
                self.assertTreeEqual(ConcreteModel.objects.all(), """
                    1 - 1 0 1 6
                    2 1 1 1 2 3
                    3 1 1 1 4 5
                    4 3 1 2 5 6
                    5 - 2 0 1 2
                """)
            # the remaining 9 queries are the partial rebuild.

        self.assertTreeEqual(ConcreteModel.objects.all(), """
            1 - 1 0 1 8
            2 1 1 1 2 3
            3 1 1 1 4 7
            4 3 1 2 5 6
            5 - 2 0 1 2
        """)


class OrderedInsertionDelayedUpdatesTestCase(TreeTestCase):
    def setUp(self):
        self.c = OrderedInsertion.objects.create(name="c")
        self.d = OrderedInsertion.objects.create(name="d", parent=self.c)
        self.e = OrderedInsertion.objects.create(name="e", parent=self.c)
        self.f = OrderedInsertion.objects.create(name="f")
        self.z = OrderedInsertion.objects.create(name="z")
        # state is now:
        self.assertTreeEqual(OrderedInsertion.objects.all(), """
            1 - 1 0 1 6
            2 1 1 1 2 3
            3 1 1 1 4 5
            4 - 2 0 1 2
            5 - 3 0 1 2
        """)

    def test_insert_child(self):
        with self.assertNumQueries(12):
            with OrderedInsertion.objects.delay_mptt_updates():
                with self.assertNumQueries(2):
                    # 1 query here:
                    OrderedInsertion.objects.create(name="dd", parent=self.c)
                # 2nd query here:
                self.assertTreeEqual(OrderedInsertion.objects.all(), """
                    1 - 1 0 1 6
                    2 1 1 1 2 3
                    3 1 1 1 4 5
                    6 1 1 1 6 7
                    4 - 2 0 1 2
                    5 - 3 0 1 2
                """)
                # remaining 9 queries are the partial rebuild process.

        self.assertTreeEqual(OrderedInsertion.objects.all(), """
            1 - 1 0 1 8
            2 1 1 1 2 3
            6 1 1 1 4 5
            3 1 1 1 6 7
            4 - 2 0 1 2
            5 - 3 0 1 2
        """)

    def test_insert_root(self):
        with self.assertNumQueries(4):
            with OrderedInsertion.objects.delay_mptt_updates():
                with self.assertNumQueries(3):
                    # 3 queries required here:
                    #   1. get correct tree_id (delay_mptt_updates doesn't handle
                    #       root-level ordering when using ordered insertion)
                    #   2. increment tree_id of all following trees
                    #   3. insert the object
                    OrderedInsertion.objects.create(name="ee")
                # 4th query here:
                self.assertTreeEqual(OrderedInsertion.objects.all(), """
                    1 - 1 0 1 6
                    2 1 1 1 2 3
                    3 1 1 1 4 5
                    6 - 2 0 1 2
                    4 - 3 0 1 2
                    5 - 4 0 1 2
                """)
            # no partial rebuild is required
        self.assertTreeEqual(OrderedInsertion.objects.all(), """
            1 - 1 0 1 6
            2 1 1 1 2 3
            3 1 1 1 4 5
            6 - 2 0 1 2
            4 - 3 0 1 2
            5 - 4 0 1 2
        """)

    def test_move_node_same_tree(self):
        with self.assertNumQueries(9):
            with OrderedInsertion.objects.delay_mptt_updates():
                with self.assertNumQueries(1):
                    # 1 update query
                    self.e.name = 'before d'
                    self.e.save()
                # query 2 here:
                self.assertTreeEqual(OrderedInsertion.objects.all(), """
                    1 - 1 0 1 6
                    2 1 1 1 2 3
                    3 1 1 1 4 5
                    4 - 2 0 1 2
                    5 - 3 0 1 2
                """)
            # the remaining 7 queries are the partial rebuild.

        self.assertTreeEqual(OrderedInsertion.objects.all(), """
            1 - 1 0 1 6
            3 1 1 1 2 3
            2 1 1 1 4 5
            4 - 2 0 1 2
            5 - 3 0 1 2
        """)

    def test_move_node_different_tree(self):
        with self.assertNumQueries(12):
            with OrderedInsertion.objects.delay_mptt_updates():
                with self.assertNumQueries(2):
                    # 2 queries here:
                    #  1. update the node
                    #  2. collapse old tree since it is now empty.
                    self.f.parent = self.c
                    self.f.name = 'dd'
                    self.f.save()
                # query 3 here:
                self.assertTreeEqual(OrderedInsertion.objects.all(), """
                    1 - 1 0 1 6
                    2 1 1 1 2 3
                    4 1 1 1 2 3
                    3 1 1 1 4 5
                    5 - 2 0 1 2
                """)
            # the remaining 9 queries are the partial rebuild

        self.assertTreeEqual(OrderedInsertion.objects.all(), """
            1 - 1 0 1 8
            2 1 1 1 2 3
            4 1 1 1 4 5
            3 1 1 1 6 7
            5 - 2 0 1 2
        """)

    def test_move_node_to_root(self):
        with self.assertNumQueries(4):
            with OrderedInsertion.objects.delay_mptt_updates():
                with self.assertNumQueries(3):
                    # 3 queries here!
                    #   1. find the next tree_id to move to
                    #   2. update the tree_id on all nodes to the right of that
                    #   3. update tree fields on self.c
                    self.e.parent = None
                    self.e.save()
                # query 4 here:
                self.assertTreeEqual(OrderedInsertion.objects.all(), """
                    1 - 1 0 1 6
                    2 1 1 1 2 3
                    3 - 2 0 1 2
                    4 - 3 0 1 2
                    5 - 4 0 1 2
                """)

        self.assertTreeEqual(OrderedInsertion.objects.all(), """
            1 - 1 0 1 6
            2 1 1 1 2 3
            3 - 2 0 1 2
            4 - 3 0 1 2
            5 - 4 0 1 2
        """)

    def test_move_root_to_child(self):
        with self.assertNumQueries(12):
            with OrderedInsertion.objects.delay_mptt_updates():
                with self.assertNumQueries(2):
                    # 2 queries here:
                    #  1. update the node
                    #  2. collapse old tree since it is now empty.
                    self.f.parent = self.e
                    self.f.save()
                # query 3 here:
                self.assertTreeEqual(OrderedInsertion.objects.all(), """
                    1 - 1 0 1 6
                    2 1 1 1 2 3
                    3 1 1 1 4 5
                    4 3 1 2 5 6
                    5 - 2 0 1 2
                """)
            # the remaining 9 queries are the partial rebuild.

        self.assertTreeEqual(OrderedInsertion.objects.all(), """
            1 - 1 0 1 8
            2 1 1 1 2 3
            3 1 1 1 4 7
            4 3 1 2 5 6
            5 - 2 0 1 2
        """)


class ManagerTests(TreeTestCase):
    fixtures = ['categories.json',
                'genres.json',
                'persons.json']

    def test_all_managers_are_different(self):
        # all tree managers should be different. otherwise, possible infinite recursion.
        seen = {}
        for model in apps.get_models():
            if not issubclass(model, MPTTModel):
                continue
            tm = model._tree_manager
            if id(tm) in seen:
                self.fail(
                    "Tree managers for %s and %s are the same manager"
                    % (model.__name__, seen[id(tm)].__name__))
            seen[id(tm)] = model

    def test_all_managers_have_correct_model(self):
        # all tree managers should have the correct model.
        for model in apps.get_models():
            if not issubclass(model, MPTTModel):
                continue
            self.assertEqual(model._tree_manager.model, model)

    def test_base_manager_infinite_recursion(self):
        # repeatedly calling _base_manager should eventually return None
        for model in apps.get_models():
            if not issubclass(model, MPTTModel):
                continue
            manager = model._tree_manager
            for i in range(20):
                manager = manager._base_manager
                if manager is None:
                    break
            else:
                self.fail("Detected infinite recursion in %s._tree_manager._base_manager" % model)

    def test_proxy_custom_manager(self):
        self.assertIsInstance(SingleProxyModel._tree_manager, CustomTreeManager)
        self.assertIsInstance(SingleProxyModel._tree_manager._base_manager, TreeManager)

        self.assertIsInstance(SingleProxyModel.objects, CustomTreeManager)
        self.assertIsInstance(SingleProxyModel.objects._base_manager, TreeManager)

    def test_get_queryset_descendants(self):
        def get_desc_names(qs, include_self=False):
            desc = qs.model.objects.get_queryset_descendants(
                qs, include_self=include_self)
            return list(desc.values_list('name', flat=True).order_by('name'))

        qs = Category.objects.filter(Q(name='Nintendo Wii') | Q(name='PlayStation 3'))

        self.assertEqual(
            get_desc_names(qs),
            ['Games', 'Games',
             'Hardware & Accessories', 'Hardware & Accessories'],
        )

        self.assertEqual(
            get_desc_names(qs, include_self=True),
            ['Games', 'Games', 'Hardware & Accessories',
             'Hardware & Accessories', 'Nintendo Wii', 'PlayStation 3']
        )

        qs = Genre.objects.filter(parent=None)

        self.assertEqual(
            get_desc_names(qs),
            ['2D Platformer', '3D Platformer', '4D Platformer',
             'Action RPG', 'Horizontal Scrolling Shootemup', 'Platformer',
             'Shootemup', 'Tactical RPG', 'Vertical Scrolling Shootemup']
        )

        self.assertEqual(
            get_desc_names(qs, include_self=True),
            ['2D Platformer', '3D Platformer', '4D Platformer',
             'Action', 'Action RPG', 'Horizontal Scrolling Shootemup',
             'Platformer', 'Role-playing Game', 'Shootemup', 'Tactical RPG',
             'Vertical Scrolling Shootemup']
        )

    def _get_anc_names(self, qs, include_self=False):
        anc = qs.model.objects.get_queryset_ancestors(
            qs, include_self=include_self)
        return list(anc.values_list('name', flat=True).order_by('name'))

    def test_get_queryset_ancestors(self):
        qs = Category.objects.filter(Q(name='Nintendo Wii') | Q(name='PlayStation 3'))

        self.assertEqual(
            self._get_anc_names(qs),
            ['PC & Video Games']
        )

        self.assertEqual(
            self._get_anc_names(qs, include_self=True),
            ['Nintendo Wii', 'PC & Video Games', 'PlayStation 3']
        )

        qs = Genre.objects.filter(parent=None)
        self.assertEqual(self._get_anc_names(qs), [])
        self.assertEqual(
            self._get_anc_names(qs, include_self=True),
            ['Action', 'Role-playing Game'])

    def test_get_queryset_ancestors_regression_379(self):
        # https://github.com/django-mptt/django-mptt/issues/379
        qs = Genre.objects.all()
        self.assertEqual(
            self._get_anc_names(qs, include_self=True),
            list(Genre.objects.values_list('name', flat=True).order_by('name')))

    def test_custom_querysets(self):
        """
        Test that a custom manager also provides custom querysets.
        """

        self.assertTrue(isinstance(Person.objects.all(), CustomTreeQueryset))
        self.assertTrue(isinstance(Person.objects.all()[0].get_children(), CustomTreeQueryset))
        self.assertTrue(hasattr(Person.objects.none(), 'custom_method'))

        # Check that empty querysets get custom methods
        self.assertTrue(hasattr(Person.objects.all()[0].get_children().none(), 'custom_method'))

        self.assertEqual(
            type(Person.objects.all()),
            type(Person.objects.root_nodes())
        )

    def test_manager_from_custom_queryset(self):
        """
        Test that a manager created from a custom queryset works.
        Regression test for #378.
        """
        TreeManager.from_queryset(CustomTreeQueryset)().contribute_to_class(Genre, 'my_manager')

        self.assertIsInstance(Genre.my_manager.get_queryset(), CustomTreeQueryset)

    def test_num_queries_on_get_queryset_descendants(self):
        """
        Test the number of queries to access descendants
        is not O(n).
        At the moment it is O(1)+1.
        Ideally we should aim for O(1).
        """
        with self.assertNumQueries(2):
            qs = Category.objects.get_queryset_descendants(
                Category.objects.all(), include_self=True)
            self.assertEqual(len(qs), 10)


class CacheTreeChildrenTestCase(TreeTestCase):
    """
    Tests for the ``cache_tree_children`` template filter.
    """
    fixtures = ['categories.json']

    def test_cache_tree_children_caches_parents(self):
        """
        Ensures that each node's parent is cached by ``cache_tree_children``.
        """
        # Ensure only 1 query is used during this test
        with self.assertNumQueries(1):
            roots = cache_tree_children(Category.objects.all())
            games = roots[0]
            wii = games.get_children()[0]
            wii_games = wii.get_children()[0]
            # Ensure that ``wii`` is cached as ``parent`` on ``wii_games``, and
            # likewise for ``games`` being ``parent`` on the attached ``wii``
            self.assertEqual(wii, wii_games.parent)
            self.assertEqual(games, wii_games.parent.parent)

    def test_cache_tree_children_with_invalid_ordering(self):
        """
        Ensures that ``cache_tree_children`` fails with a ``ValueError`` when
        passed a list which is not in tree order.
        """

        with self.assertNumQueries(1):
            with self.assertRaises(ValueError):
                cache_tree_children(list(Category.objects.order_by('-id')))

        # Passing a list with correct ordering should work, though.
        with self.assertNumQueries(1):
            cache_tree_children(list(Category.objects.all()))

        # The exact ordering tuple doesn't matter, long as the nodes end up in depth-first order.
        cache_tree_children(Category.objects.order_by('tree_id', 'lft', 'name'))
        cache_tree_children(Category.objects.filter(tree_id=1).order_by('lft'))


class RecurseTreeTestCase(TreeTestCase):
    """
    Tests for the ``recursetree`` template filter.
    """
    fixtures = ['categories.json']
    template = re.sub(r'(?m)^[\s]+', '', '''
        {% load mptt_tags %}
        <ul>
            {% recursetree nodes %}
                <li>
                    {{ node.name }}
                    {% if not node.is_leaf_node %}
                        <ul class="children">
                            {{ children }}
                        </ul>
                    {% endif %}
                </li>
            {% endrecursetree %}
        </ul>
    ''')

    def test_leaf_html(self):
        html = Template(self.template).render(Context({
            'nodes': Category.objects.filter(pk=10),
        })).replace('\n', '')
        self.assertEqual(html, '<ul><li>Hardware &amp; Accessories</li></ul>')

    def test_nonleaf_html(self):
        qs = Category.objects.get(pk=8).get_descendants(include_self=True)
        html = Template(self.template).render(Context({
            'nodes': qs,
        })).replace('\n', '')
        self.assertEqual(html, (
            '<ul><li>PlayStation 3<ul class="children">'
            '<li>Games</li><li>Hardware &amp; Accessories</li></ul></li></ul>'
        ))

    def test_parsing_fail(self):
        self.assertRaises(
            TemplateSyntaxError,
            Template,
            '{% load mptt_tags %}{% recursetree %}{% endrecursetree %}')

    def test_cached_ancestors(self):
        template = Template('''
            {% load mptt_tags %}
            {% recursetree nodes %}
                {{ node.get_ancestors|join:" > " }} {{ node.name }}
                {% if not node.is_leaf_node %}
                    {{ children }}
                {% endif %}
            {% endrecursetree %}
        ''')
        with self.assertNumQueries(1):
            qs = Category.objects.all()
            template.render(Context({'nodes': qs}))


class TreeInfoTestCase(TreeTestCase):
    fixtures = ['genres.json']
    template = re.sub(r'(?m)^[\s]+', '', '''
        {% load mptt_tags %}
        {% for node, structure in nodes|tree_info %}
        {% if structure.new_level %}<ul><li>{% else %}</li><li>{% endif %}
        {{ node.pk }}
        {% for level in structure.closed_levels %}</li></ul>{% endfor %}
        {% endfor %}''')

    template_with_ancestors = re.sub(r'(?m)^[\s]+', '', '''
        {% load mptt_tags %}
        {% for node, structure in nodes|tree_info:"ancestors" %}
        {% if structure.new_level %}<ul><li>{% else %}</li><li>{% endif %}
        {{ node.pk }}
        {% for ancestor in structure.ancestors %}
            {% if forloop.first %}A:{% endif %}
            {{ ancestor }}{% if not forloop.last %},{% endif %}
        {% endfor %}
        {% for level in structure.closed_levels %}</li></ul>{% endfor %}
        {% endfor %}''')

    def test_tree_info_html(self):
        html = Template(self.template).render(Context({
            'nodes': Genre.objects.all(),
        })).replace('\n', '')

        self.assertEqual(
            html,
            '<ul><li>1<ul><li>2<ul><li>3</li><li>4</li><li>5</li></ul></li>'
            '<li>6<ul><li>7</li><li>8</li></ul></li></ul></li><li>9<ul>'
            '<li>10</li><li>11</li></ul></li></ul>')

        html = Template(self.template).render(Context({
            'nodes': Genre.objects.filter(**{
                '%s__gte' % Genre._mptt_meta.level_attr: 1,
                '%s__lte' % Genre._mptt_meta.level_attr: 2,
            }),
        })).replace('\n', '')

        self.assertEqual(
            html,
            '<ul><li>2<ul><li>3</li><li>4</li><li>5</li></ul></li><li>6<ul>'
            '<li>7</li><li>8</li></ul></li><li>10</li><li>11</li></ul>')

        html = Template(self.template_with_ancestors).render(Context({
            'nodes': Genre.objects.filter(**{
                '%s__gte' % Genre._mptt_meta.level_attr: 1,
                '%s__lte' % Genre._mptt_meta.level_attr: 2,
            }),
        })).replace('\n', '')

        self.assertEqual(
            html,
            '<ul><li>2<ul><li>3A:Platformer</li><li>4A:Platformer</li>'
            '<li>5A:Platformer</li></ul></li><li>6<ul><li>7A:Shootemup</li>'
            '<li>8A:Shootemup</li></ul></li><li>10</li><li>11</li></ul>')


class FullTreeTestCase(TreeTestCase):
    fixtures = ['genres.json']
    template = re.sub(r'(?m)^[\s]+', '', '''
        {% load mptt_tags %}
        {% full_tree_for_model myapp.Genre as tree %}
        {% for node in tree %}{{ node.pk }},{% endfor %}
        ''')

    def test_full_tree_html(self):
        html = Template(self.template).render(Context({})).replace('\n', '')
        self.assertEqual(
            html,
            '1,2,3,4,5,6,7,8,9,10,11,')


class DrilldownTreeTestCase(TreeTestCase):
    fixtures = ['genres.json']
    template = re.sub(r'(?m)^[\s]+', '', '''
        {% load mptt_tags %}
        {% drilldown_tree_for_node node as tree count myapp.Game.genre in game_count %}
        {% for n in tree %}
            {% ifequal n node %}[{% endifequal %}
            {{ n.pk }}:{{ n.game_count }}
            {% ifequal n node %}]{% endifequal %}{% if not forloop.last %},{% endif %}
        {% endfor %}
        ''')

    def render_for_node(self, pk, cumulative=False, m2m=False):
        template = self.template
        if cumulative:
            template = template.replace(' count ', ' cumulative count ')
        if m2m:
            template = template.replace('Game.genre', 'Game.genres_m2m')

        return Template(template).render(Context({
            'node': Genre.objects.get(pk=pk),
        })).replace('\n', '')

    def test_drilldown_html(self):
        for idx, genre in enumerate(Genre.objects.all()):
            for i in range(idx):
                game = genre.game_set.create(name='Game %s' % i)
                genre.games_m2m.add(game)

        self.assertEqual(
            self.render_for_node(1),
            '[1:],2:1,6:5')
        self.assertEqual(
            self.render_for_node(2),
            '1:,[2:],3:2,4:3,5:4')

        self.assertEqual(
            self.render_for_node(1, cumulative=True),
            '[1:],2:10,6:18')
        self.assertEqual(
            self.render_for_node(2, cumulative=True),
            '1:,[2:],3:2,4:3,5:4')

        self.assertEqual(
            self.render_for_node(1, m2m=True),
            '[1:],2:1,6:5')
        self.assertEqual(
            self.render_for_node(2, m2m=True),
            '1:,[2:],3:2,4:3,5:4')

        self.assertEqual(
            self.render_for_node(1, cumulative=True, m2m=True),
            '[1:],2:10,6:18')
        self.assertEqual(
            self.render_for_node(2, cumulative=True, m2m=True),
            '1:,[2:],3:2,4:3,5:4')


class TestAutoNowDateFieldModel(TreeTestCase):
    # https://github.com/django-mptt/django-mptt/issues/175

    def test_save_auto_now_date_field_model(self):
        a = AutoNowDateFieldModel()
        a.save()


class RegisteredRemoteModel(TreeTestCase):
    def test_save_registered_model(self):
        g1 = Group.objects.create(name='group 1')
        g1.save()


<<<<<<< HEAD
class TestForms(TreeTestCase):
    fixtures = ['categories.json']

    def test_adminform_instantiation(self):
        # https://github.com/django-mptt/django-mptt/issues/264
        c = Category.objects.get(name='Nintendo Wii')
        CategoryForm = modelform_factory(
            Category,
            form=MPTTAdminForm,
            fields=('name', 'parent'),
        )
        self.assertTrue(CategoryForm(instance=c))

        # Test that the parent field is properly limited. (queryset)
        form = CategoryForm({
            'name': c.name,
            'parent': c.children.all()[0].pk,
        }, instance=c)
        self.assertFalse(form.is_valid())
        self.assertIn(
            'Select a valid choice',
            '%s' % form.errors)

        # Test that even though we remove the field queryset limit,
        # validation still fails.
        form = CategoryForm({
            'name': c.name,
            'parent': c.children.all()[0].pk,
        }, instance=c)
        form.fields['parent'].queryset = Category.objects.all()
        self.assertFalse(form.is_valid())
        self.assertIn(
            'Invalid parent',
            '%s' % form.errors)

    def test_field_types(self):
        ReferencingModelForm = modelform_factory(
            ReferencingModel,
            exclude=('id',))

        form = ReferencingModelForm()

        # Also check whether we have the correct form field type
        self.assertTrue(isinstance(
            form.fields['fk'],
            TreeNodeChoiceField))
        self.assertTrue(isinstance(
            form.fields['one'],
            TreeNodeChoiceField))
        self.assertTrue(isinstance(
            form.fields['m2m'],
            TreeNodeMultipleChoiceField))

    def test_movenodeform(self):
        c = Category.objects.get(pk=2)
        form = MoveNodeForm(c, {
            'target': '5',
            'position': 'first-child',
        })
        self.assertTrue(form.is_valid())
        form.save()

        self.assertTreeEqual(Category.objects.all(), '''
            1 - 1 0 1 20
            5 1 1 1 2 13
            2 5 1 2 3 8
            3 2 1 3 4 5
            4 2 1 3 6 7
            6 5 1 2 9 10
            7 5 1 2 11 12
            8 1 1 1 14 19
            9 8 1 2 15 16
            10 8 1 2 17 18
        ''')


class TestAltersData(TreeTestCase):
    def test_alters_data(self):
        node = Node()
        output = Template('{{ node.save }}').render(Context({
            'node': node,
        }))
        self.assertEqual(output, '')
        self.assertEqual(node.pk, None)

        node.save()
        self.assertNotEqual(node.pk, None)

        output = Template('{{ node.delete }}').render(Context({
            'node': node,
        }))

        self.assertEqual(node, Node.objects.get(pk=node.pk))


class TestDebugInfo(TreeTestCase):
    fixtures = ['categories.json']

    def test_debug_info(self):  # Currently fails either on PY2 or PY3.
        stream_type = io.StringIO if PY3 else io.BytesIO
        with stream_type() as out:
            print_debug_info(Category.objects.all(), file=out)
            output = out.getvalue()

        self.assertIn('1,0,,1,1,20', output)


class AdminBatch(TreeTestCase):
    fixtures = ['categories.json']

    def test_changelist(self):
        user = User.objects.create_superuser('admin', 'test@example.com', 'p')

        self.client.login(username=user.username, password='p')

        response = self.client.get('/admin/myapp/category/')
        self.assertContains(
            response,
            'name="_selected_action"',
            10)

        mptt_opts = Category._mptt_meta
        self.assertEqual(
            response.context['cl'].result_list.query.order_by[:2],
            [mptt_opts.tree_id_attr, mptt_opts.left_attr])

        data = {
            'action': 'delete_selected',
            '_selected_action': ['5', '8', '9'],
        }
        response = self.client.post('/admin/myapp/category/', data)
        self.assertContains(response, 'value="Yes, I\'m sure"', 1)

        data['post'] = 'yes'
        response = self.client.post('/admin/myapp/category/', data)

        self.assertRedirects(
            response,
            '/admin/myapp/category/')

        self.assertEqual(Category.objects.count(), 4)

        # Batch deletion has not clobbered MPTT values, because our method
        # delete_selected_tree has been used.
        self.assertTreeEqual(Category.objects.all(), '''
            1 - 1 0 1 8
            2 1 1 1 2 7
            3 2 1 2 3 4
            4 2 1 2 5 6
        ''')


class TestUnsaved(TreeTestCase):
    def test_unsaved(self):
        for method in [
            'get_ancestors',
            'get_family',
            'get_children',
            'get_descendants',
            'get_leafnodes',
            'get_next_sibling',
            'get_previous_sibling',
            'get_root',
            'get_siblings',
        ]:
            assertRaisesRegex(
                self,
                ValueError,
                'Cannot call %s on unsaved Genre instances' % method,
                getattr(Genre(), method))


class QuerySetTests(TreeTestCase):
    fixtures = ['categories.json']

    def test_get_ancestors(self):
        self.assertEqual(
            [
                c.pk for c in
                Category.objects.get(name="Nintendo Wii").get_ancestors(include_self=False)],
            [
                c.pk for c in
                Category.objects.filter(name="Nintendo Wii").get_ancestors(include_self=False)],
        )
        self.assertEqual(
            [
                c.pk for c in
                Category.objects.get(name="Nintendo Wii").get_ancestors(include_self=True)],
            [
                c.pk for c in
                Category.objects.filter(name="Nintendo Wii").get_ancestors(include_self=True)],
        )

    def test_get_descendants(self):
        self.assertEqual(
            [
                c.pk for c in
                Category.objects.get(name="Nintendo Wii").get_descendants(include_self=False)],
            [
                c.pk for c in
                Category.objects.filter(name="Nintendo Wii").get_descendants(include_self=False)],
        )
        self.assertEqual(
            [
                c.pk for c in
                Category.objects.get(name="Nintendo Wii").get_descendants(include_self=True)],
            [
                c.pk for c in
                Category.objects.filter(name="Nintendo Wii").get_descendants(include_self=True)],
        )


class TreeManagerTestCase(TreeTestCase):

    fixtures = ['categories.json', 'items.json']

    def test_add_related_count_with_fk_to_natural_key(self):
        # Regression test for #284
        queryset = Category.objects.filter(name='Xbox 360').order_by('id')

        # Test using FK that doesn't point to a primary key
        for c in Category.objects.add_related_count(
                queryset, Item, 'category_fk', 'item_count', cumulative=False):
            self.assertEqual(c.item_count, c.items_by_pk.count())

        # Also works when using the FK that *does* point to a primary key
        for c in Category.objects.add_related_count(
                queryset, Item, 'category_pk', 'item_count', cumulative=False):
            self.assertEqual(c.item_count, c.items_by_pk.count())


class TestOrderedInsertionBFS(TreeTestCase):
    def test_insert_ordered_DFS_backwards_root_nodes(self):
        rock = OrderedInsertion.objects.create(name="Rock")

        OrderedInsertion.objects.create(name="Led Zeppelin", parent=rock)

        OrderedInsertion.objects.create(name="Classical")

        self.assertTreeEqual(OrderedInsertion.objects.all(), """
            3 - 1 0 1 2
            1 - 2 0 1 4
            2 1 2 1 2 3
        """)

    def test_insert_ordered_BFS_backwards_root_nodes(self):
        rock = OrderedInsertion.objects.create(name="Rock")

        self.assertTreeEqual(OrderedInsertion.objects.all(), """
            1 - 1 0 1 2
        """)

        OrderedInsertion.objects.create(name="Classical")

        self.assertTreeEqual(OrderedInsertion.objects.all(), """
            2 - 1 0 1 2
            1 - 2 0 1 2
        """)

        # This tends to fail if it uses `rock.tree_id`, which is 1, although
        # in the database Rock's tree_id has been updated to 2.

        OrderedInsertion.objects.create(name="Led Zeppelin", parent=rock)
        self.assertTreeEqual(OrderedInsertion.objects.all(), """
            2 - 1 0 1 2
            1 - 2 0 1 4
            3 1 2 1 2 3
        """)

    def test_insert_ordered_DFS_backwards_nonroot_nodes(self):
        music = OrderedInsertion.objects.create(name='music')
        rock = OrderedInsertion.objects.create(name="Rock", parent=music)

        OrderedInsertion.objects.create(name="Led Zeppelin", parent=rock)

        OrderedInsertion.objects.create(name="Classical", parent=music)

        self.assertTreeEqual(OrderedInsertion.objects.all(), """
            1 - 1 0 1 8
            4 1 1 1 2 3
            2 1 1 1 4 7
            3 2 1 2 5 6
        """)

    def test_insert_ordered_BFS_backwards_nonroot_nodes(self):
        music = OrderedInsertion.objects.create(name='music')
        rock = OrderedInsertion.objects.create(name="Rock", parent=music)
        OrderedInsertion.objects.create(name="Classical", parent=music)

        self.assertTreeEqual(OrderedInsertion.objects.all(), """
            1 - 1 0 1 6
            3 1 1 1 2 3
            2 1 1 1 4 5
        """)

        OrderedInsertion.objects.create(name="Led Zeppelin", parent=rock)

        self.assertTreeEqual(OrderedInsertion.objects.all(), """
            1 - 1 0 1 8
            3 1 1 1 2 3
            2 1 1 1 4 7
            4 2 1 2 5 6
        """)


class CacheChildrenTestCase(TreeTestCase):
    """
    Tests that the queryset function `get_cached_trees` results in a minimum
    number of database queries.
    """
    fixtures = ['genres.json']

    def test_genre_iter(self):
        """
        Test a query with two root nodes.
        """
        with self.assertNumQueries(1):
            root_nodes = Genre.objects.all().get_cached_trees()

        # `get_cached_trees` should only return the root nodes
        self.assertEqual(len(root_nodes), 2)

        # Getting the children of each node should not result in db hits.
        with self.assertNumQueries(0):
            for genre in root_nodes:
                self.assertIsInstance(genre, Genre)
                for child in genre.get_children():
                    self.assertIsInstance(child, Genre)
                    for child2 in child.get_children():
                        self.assertIsInstance(child2, Genre)
=======
class Signals(TestCase):
    fixtures = ['categories.json']

    def setUp(self):
        self.signal = node_moved
        self.wii = Category.objects.get(pk=2)
        self.ps3 = Category.objects.get(pk=8)

    def test_signal_should_not_be_sent_when_parent_hasnt_changed(self):
        with mock_signal_receiver(self.signal, sender=Category) as receiver:
            self.wii.name = 'Woo'
            self.wii.save()

            self.assertEqual(receiver.call_count, 0)

    def test_signal_should_not_be_sent_when_model_created(self):
        with mock_signal_receiver(self.signal, sender=Category) as receiver:
            Category.objects.create(name='Descriptive name')

            self.assertEqual(receiver.call_count, 0)

    def test_move_by_using_move_to_should_send_signal(self):
        with mock_signal_receiver(self.signal, sender=Category) as receiver:
            self.wii.move_to(self.ps3)

            receiver.assert_called_once_with(
                instance=self.wii,
                signal=self.signal,
                target=self.ps3,
                sender=Category,
                position='first-child'
            )

    def test_move_by_changing_parent_should_send_signal(self):
        '''position is not set when sent from save(). I assume it
        would be the default(first-child) but didn't feel comfortable
        setting it.
        '''
        with mock_signal_receiver(self.signal, sender=Category) as receiver:
            self.wii.parent = self.ps3
            self.wii.save()

            receiver.assert_called_once_with(
                instance=self.wii,
                signal=self.signal,
                target=self.ps3,
                sender=Category
            )
>>>>>>> 07874ea1
<|MERGE_RESOLUTION|>--- conflicted
+++ resolved
@@ -5,6 +5,7 @@
 import re
 import sys
 import tempfile
+import unittest
 
 from django.contrib.auth.models import Group, User
 from django.db.models import Q
@@ -12,18 +13,13 @@
 from django.forms.models import modelform_factory
 from django.template import Template, TemplateSyntaxError, Context
 from django.test import TestCase
-<<<<<<< HEAD
 from django.utils.six import string_types, PY3, b, assertRaisesRegex
-=======
-from django.utils.six import string_types, PY3, b
-
-from mock_django import mock_signal_receiver
 
 try:
-    import feincms
+    from mock_django import mock_signal_receiver
 except ImportError:
-    feincms = False
->>>>>>> 07874ea1
+    mock_signal_receiver = None
+
 
 from mptt.exceptions import CantDisableUpdates, InvalidMove
 from mptt.forms import (
@@ -31,13 +27,9 @@
     MoveNodeForm)
 from mptt.models import MPTTModel
 from mptt.managers import TreeManager
+from mptt.signals import node_moved
 from mptt.templatetags.mptt_tags import cache_tree_children
-<<<<<<< HEAD
 from mptt.utils import print_debug_info
-=======
-from mptt.signals import node_moved
-from myapp.models import Category, Genre, CustomPKName, SingleProxyModel, DoubleProxyModel, ConcreteModel, OrderedInsertion, AutoNowDateFieldModel
->>>>>>> 07874ea1
 
 from myapp.models import (
     Category, Item, Genre, CustomPKName, SingleProxyModel, DoubleProxyModel,
@@ -1529,7 +1521,6 @@
         g1.save()
 
 
-<<<<<<< HEAD
 class TestForms(TreeTestCase):
     fixtures = ['categories.json']
 
@@ -1860,7 +1851,9 @@
                     self.assertIsInstance(child, Genre)
                     for child2 in child.get_children():
                         self.assertIsInstance(child2, Genre)
-=======
+
+
+@unittest.skipUnless(mock_signal_receiver, "Signals tests require mock_django installed")
 class Signals(TestCase):
     fixtures = ['categories.json']
 
@@ -1908,5 +1901,4 @@
                 signal=self.signal,
                 target=self.ps3,
                 sender=Category
-            )
->>>>>>> 07874ea1
+            )