# for python 2.5
from __future__ import with_statement

import re
import sys

import django
from django.conf import settings
from django.contrib import admin
from django.contrib.auth.models import Group
from django.db.models import get_models
from django.test import TestCase

try:
    import feincms
except ImportError:
    feincms = False

from mptt.exceptions import CantDisableUpdates, InvalidMove
from mptt.models import MPTTModel
from mptt.templatetags.mptt_tags import cache_tree_children
from myapp.models import Category, Genre, CustomPKName, SingleProxyModel, DoubleProxyModel, ConcreteModel, OrderedInsertion


def get_tree_details(nodes):
    """
    Creates pertinent tree details for the given list of nodes.
    The fields are:
        id  parent_id  tree_id  level  left  right
    """
    if hasattr(nodes, 'order_by'):
        nodes = list(nodes.order_by('tree_id', 'lft', 'pk'))
    nodes = list(nodes)
    opts = nodes[0]._mptt_meta
    return '\n'.join(['%s %s %s %s %s %s' %
                      (n.pk, getattr(n, '%s_id' % opts.parent_attr) or '-',
                       getattr(n, opts.tree_id_attr), getattr(n, opts.level_attr),
                       getattr(n, opts.left_attr), getattr(n, opts.right_attr))
                      for n in nodes])

leading_whitespace_re = re.compile(r'^\s+', re.MULTILINE)


def tree_details(text):
    """
    Trims leading whitespace from the given text specifying tree details
    so triple-quoted strings can be used to provide tree details in a
    readable format (says who?), to be compared with the result of using
    the ``get_tree_details`` function.
    """
    return leading_whitespace_re.sub('', text.rstrip())


class TreeTestCase(TestCase):
    def __init__(self, *args, **kwargs):
        # required for assertNumQueries impl for django 1.2 below
        settings.DEBUG = True
        super(TreeTestCase, self).__init__(*args, **kwargs)

    def assertTreeEqual(self, tree1, tree2):
        if not isinstance(tree1, basestring):
            tree1 = get_tree_details(tree1)
        tree1 = tree_details(tree1)
        if not isinstance(tree2, basestring):
            tree2 = get_tree_details(tree2)
        tree2 = tree_details(tree2)
        return self.assertEqual(tree1, tree2, "\n%r\n != \n%r" % (tree1, tree2))

    if django.VERSION < (1, 3):
        # backport

        def assertNumQueries(self, num, func=None, *args, **kwargs):
            from django.db import connection

            class _AssertNumQueriesContext(object):
                def __init__(self, test_case, num, connection):
                    self.test_case = test_case
                    self.num = num
                    self.connection = connection

                def __enter__(self):
                    self.starting_queries = len(self.connection.queries)
                    return self

                def __exit__(self, exc_type, exc_value, traceback):
                    if exc_type is not None:
                        return

                    final_queries = len(self.connection.queries)
                    executed = final_queries - self.starting_queries

                    self.test_case.assertEqual(
                        executed, self.num, "%d queries executed, %d expected" % (
                            executed, self.num
                        )
                    )

            context = _AssertNumQueriesContext(self, num, connection)
            if func is None:
                return context

            with context:
                func(*args, **kwargs)


class DocTestTestCase(TreeTestCase):
    def test_run_doctest(self):
        class DummyStream:
            content = ""

            def write(self, text):
                self.content += text

        dummy_stream = DummyStream()
        before = sys.stdout
        sys.stdout = dummy_stream
        import doctest
        doctest.testfile('doctests.txt')
        sys.stdout = before
        content = dummy_stream.content
        if content:
            print >>sys.stderr, content
            self.fail()

# genres.json defines the following tree structure
#
# 1 - 1 0 1 16   action
# 2 1 1 1 2 9    +-- platformer
# 3 2 1 2 3 4    |   |-- platformer_2d
# 4 2 1 2 5 6    |   |-- platformer_3d
# 5 2 1 2 7 8    |   +-- platformer_4d
# 6 1 1 1 10 15  +-- shmup
# 7 6 1 2 11 12      |-- shmup_vertical
# 8 6 1 2 13 14      +-- shmup_horizontal
# 9 - 2 0 1 6    rpg
# 10 9 2 1 2 3   |-- arpg
# 11 9 2 1 4 5   +-- trpg


class ReparentingTestCase(TreeTestCase):
    """
    Test that trees are in the appropriate state after reparenting and
    that reparented items have the correct tree attributes defined,
    should they be required for use after a save.
    """
    fixtures = ['genres.json']

    def test_new_root_from_subtree(self):
        shmup = Genre.objects.get(id=6)
        shmup.parent = None
        shmup.save()
        self.assertTreeEqual([shmup], '6 - 3 0 1 6')
        self.assertTreeEqual(Genre.objects.all(), """
            1 - 1 0 1 10
            2 1 1 1 2 9
            3 2 1 2 3 4
            4 2 1 2 5 6
            5 2 1 2 7 8
            9 - 2 0 1 6
            10 9 2 1 2 3
            11 9 2 1 4 5
            6 - 3 0 1 6
            7 6 3 1 2 3
            8 6 3 1 4 5
        """)

    def test_new_root_from_leaf_with_siblings(self):
        platformer_2d = Genre.objects.get(id=3)
        platformer_2d.parent = None
        platformer_2d.save()
        self.assertTreeEqual([platformer_2d], '3 - 3 0 1 2')
        self.assertTreeEqual(Genre.objects.all(), """
            1 - 1 0 1 14
            2 1 1 1 2 7
            4 2 1 2 3 4
            5 2 1 2 5 6
            6 1 1 1 8 13
            7 6 1 2 9 10
            8 6 1 2 11 12
            9 - 2 0 1 6
            10 9 2 1 2 3
            11 9 2 1 4 5
            3 - 3 0 1 2
        """)

    def test_new_child_from_root(self):
        action = Genre.objects.get(id=1)
        rpg = Genre.objects.get(id=9)
        action.parent = rpg
        action.save()
        self.assertTreeEqual([action], '1 9 2 1 6 21')
        self.assertTreeEqual([rpg], '9 - 2 0 1 22')
        self.assertTreeEqual(Genre.objects.all(), """
            9 - 2 0 1 22
            10 9 2 1 2 3
            11 9 2 1 4 5
            1 9 2 1 6 21
            2 1 2 2 7 14
            3 2 2 3 8 9
            4 2 2 3 10 11
            5 2 2 3 12 13
            6 1 2 2 15 20
            7 6 2 3 16 17
            8 6 2 3 18 19
        """)

    def test_move_leaf_to_other_tree(self):
        shmup_horizontal = Genre.objects.get(id=8)
        rpg = Genre.objects.get(id=9)
        shmup_horizontal.parent = rpg
        shmup_horizontal.save()
        self.assertTreeEqual([shmup_horizontal], '8 9 2 1 6 7')
        self.assertTreeEqual([rpg], '9 - 2 0 1 8')
        self.assertTreeEqual(Genre.objects.all(), """
            1 - 1 0 1 14
            2 1 1 1 2 9
            3 2 1 2 3 4
            4 2 1 2 5 6
            5 2 1 2 7 8
            6 1 1 1 10 13
            7 6 1 2 11 12
            9 - 2 0 1 8
            10 9 2 1 2 3
            11 9 2 1 4 5
            8 9 2 1 6 7
        """)

    def test_move_subtree_to_other_tree(self):
        shmup = Genre.objects.get(id=6)
        trpg = Genre.objects.get(id=11)
        shmup.parent = trpg
        shmup.save()
        self.assertTreeEqual([shmup], '6 11 2 2 5 10')
        self.assertTreeEqual([trpg], '11 9 2 1 4 11')
        self.assertTreeEqual(Genre.objects.all(), """
            1 - 1 0 1 10
            2 1 1 1 2 9
            3 2 1 2 3 4
            4 2 1 2 5 6
            5 2 1 2 7 8
            9 - 2 0 1 12
            10 9 2 1 2 3
            11 9 2 1 4 11
            6 11 2 2 5 10
            7 6 2 3 6 7
            8 6 2 3 8 9
        """)

    def test_move_child_up_level(self):
        shmup_horizontal = Genre.objects.get(id=8)
        action = Genre.objects.get(id=1)
        shmup_horizontal.parent = action
        shmup_horizontal.save()
        self.assertTreeEqual([shmup_horizontal], '8 1 1 1 14 15')
        self.assertTreeEqual([action], '1 - 1 0 1 16')
        self.assertTreeEqual(Genre.objects.all(), """
            1 - 1 0 1 16
            2 1 1 1 2 9
            3 2 1 2 3 4
            4 2 1 2 5 6
            5 2 1 2 7 8
            6 1 1 1 10 13
            7 6 1 2 11 12
            8 1 1 1 14 15
            9 - 2 0 1 6
            10 9 2 1 2 3
            11 9 2 1 4 5
        """)

    def test_move_subtree_down_level(self):
        shmup = Genre.objects.get(id=6)
        platformer = Genre.objects.get(id=2)
        shmup.parent = platformer
        shmup.save()
        self.assertTreeEqual([shmup], '6 2 1 2 9 14')
        self.assertTreeEqual([platformer], '2 1 1 1 2 15')
        self.assertTreeEqual(Genre.objects.all(), """
            1 - 1 0 1 16
            2 1 1 1 2 15
            3 2 1 2 3 4
            4 2 1 2 5 6
            5 2 1 2 7 8
            6 2 1 2 9 14
            7 6 1 3 10 11
            8 6 1 3 12 13
            9 - 2 0 1 6
            10 9 2 1 2 3
            11 9 2 1 4 5
        """)

    def test_move_to(self):
        rpg = Genre.objects.get(pk=9)
        action = Genre.objects.get(pk=1)
        rpg.move_to(action)
        rpg.save()
        self.assertEqual(rpg.parent, action)

    def test_invalid_moves(self):
        # A node may not be made a child of itself
        action = Genre.objects.get(id=1)
        action.parent = action
        platformer = Genre.objects.get(id=2)
        platformer.parent = platformer
        self.assertRaises(InvalidMove, action.save)
        self.assertRaises(InvalidMove, platformer.save)

        # A node may not be made a child of any of its descendants
        platformer_4d = Genre.objects.get(id=5)
        action.parent = platformer_4d
        platformer.parent = platformer_4d
        self.assertRaises(InvalidMove, action.save)
        self.assertRaises(InvalidMove, platformer.save)

        # New parent is still set when an error occurs
        self.assertEquals(action.parent, platformer_4d)
        self.assertEquals(platformer.parent, platformer_4d)

# categories.json defines the following tree structure:
#
# 1 - 1 0 1 20    games
# 2 1 1 1 2 7     +-- wii
# 3 2 1 2 3 4     |   |-- wii_games
# 4 2 1 2 5 6     |   +-- wii_hardware
# 5 1 1 1 8 13    +-- xbox360
# 6 5 1 2 9 10    |   |-- xbox360_games
# 7 5 1 2 11 12   |   +-- xbox360_hardware
# 8 1 1 1 14 19   +-- ps3
# 9 8 1 2 15 16       |-- ps3_games
# 10 8 1 2 17 18      +-- ps3_hardware


class DeletionTestCase(TreeTestCase):
    """
    Tests that the tree structure is maintained appropriately in various
    deletion scenarios.
    """
    fixtures = ['categories.json']

    def test_delete_root_node(self):
        # Add a few other roots to verify that they aren't affected
        Category(name='Preceding root').insert_at(Category.objects.get(id=1),
                                                  'left', save=True)
        Category(name='Following root').insert_at(Category.objects.get(id=1),
                                                  'right', save=True)
        self.assertTreeEqual(Category.objects.all(), """
            11 - 1 0 1 2
            1 - 2 0 1 20
            2 1 2 1 2 7
            3 2 2 2 3 4
            4 2 2 2 5 6
            5 1 2 1 8 13
            6 5 2 2 9 10
            7 5 2 2 11 12
            8 1 2 1 14 19
            9 8 2 2 15 16
            10 8 2 2 17 18
            12 - 3 0 1 2
        """)

        Category.objects.get(id=1).delete()
        self.assertTreeEqual(
            Category.objects.all(), """
            11 - 1 0 1 2
            12 - 3 0 1 2
        """)

    def test_delete_last_node_with_siblings(self):
        Category.objects.get(id=9).delete()
        self.assertTreeEqual(Category.objects.all(), """
            1 - 1 0 1 18
            2 1 1 1 2 7
            3 2 1 2 3 4
            4 2 1 2 5 6
            5 1 1 1 8 13
            6 5 1 2 9 10
            7 5 1 2 11 12
            8 1 1 1 14 17
            10 8 1 2 15 16
        """)

    def test_delete_last_node_with_descendants(self):
        Category.objects.get(id=8).delete()
        self.assertTreeEqual(Category.objects.all(), """
            1 - 1 0 1 14
            2 1 1 1 2 7
            3 2 1 2 3 4
            4 2 1 2 5 6
            5 1 1 1 8 13
            6 5 1 2 9 10
            7 5 1 2 11 12
        """)

    def test_delete_node_with_siblings(self):
        child = Category.objects.get(id=6)
        parent = child.parent
        self.assertEqual(parent.get_descendant_count(), 2)
        child.delete()
        self.assertTreeEqual(Category.objects.all(), """
            1 - 1 0 1 18
            2 1 1 1 2 7
            3 2 1 2 3 4
            4 2 1 2 5 6
            5 1 1 1 8 11
            7 5 1 2 9 10
            8 1 1 1 12 17
            9 8 1 2 13 14
            10 8 1 2 15 16
        """)
        self.assertEqual(parent.get_descendant_count(), 1)
        parent = Category.objects.get(pk=parent.pk)
        self.assertEqual(parent.get_descendant_count(), 1)

    def test_delete_node_with_descendants_and_siblings(self):
        """
        Regression test for Issue 23 - we used to use pre_delete, which
        resulted in tree cleanup being performed for every node being
        deleted, rather than just the node on which ``delete()`` was
        called.
        """
        Category.objects.get(id=5).delete()
        self.assertTreeEqual(Category.objects.all(), """
            1 - 1 0 1 14
            2 1 1 1 2 7
            3 2 1 2 3 4
            4 2 1 2 5 6
            8 1 1 1 8 13
            9 8 1 2 9 10
            10 8 1 2 11 12
        """)


class IntraTreeMovementTestCase(TreeTestCase):
    pass


class InterTreeMovementTestCase(TreeTestCase):
    pass


class PositionedInsertionTestCase(TreeTestCase):
    pass


if feincms:
    class FeinCMSModelAdminTestCase(TreeTestCase):
        """
        Tests for FeinCMSModelAdmin.
        """
        fixtures = ['categories.json']

        def test_actions_column(self):
            """
            The action column should have an "add" button inserted.
            """
            from mptt.admin import FeinCMSModelAdmin
            model_admin = FeinCMSModelAdmin(Category, admin.site)

            category = Category.objects.get(id=1)
            self.assertTrue(
                u'<a href="add/?parent=1" title="Add child">' in
                model_admin._actions_column(category)[0]
            )


class CustomPKNameTestCase(TreeTestCase):
    def setUp(self):
        manager = CustomPKName.objects
        c1 = manager.create(name="c1")
        manager.create(name="c11", parent=c1)
        manager.create(name="c12", parent=c1)

        c2 = manager.create(name="c2")
        manager.create(name="c21", parent=c2)
        manager.create(name="c22", parent=c2)

        manager.create(name="c3")

    def test_get_next_sibling(self):
        root = CustomPKName.objects.get(name="c12")
        sib = root.get_next_sibling()
        self.assertTrue(sib is None)


class DisabledUpdatesTestCase(TreeTestCase):
    def setUp(self):
        self.a = ConcreteModel.objects.create(name="a")
        self.b = ConcreteModel.objects.create(name="b", parent=self.a)
        self.c = ConcreteModel.objects.create(name="c", parent=self.a)
        self.d = ConcreteModel.objects.create(name="d")
        # state is now:
        self.assertTreeEqual(ConcreteModel.objects.all(), """
            1 - 1 0 1 6
            2 1 1 1 2 3
            3 1 1 1 4 5
            4 - 2 0 1 2
        """)

    def test_single_proxy(self):
        self.assertTrue(ConcreteModel._mptt_updates_enabled)
        self.assertTrue(SingleProxyModel._mptt_updates_enabled)

        self.assertRaises(CantDisableUpdates, SingleProxyModel.objects.disable_mptt_updates().__enter__)

        self.assertTrue(ConcreteModel._mptt_updates_enabled)
        self.assertTrue(SingleProxyModel._mptt_updates_enabled)

        with ConcreteModel.objects.disable_mptt_updates():
            self.assertFalse(ConcreteModel._mptt_updates_enabled)
            self.assertFalse(SingleProxyModel._mptt_updates_enabled)

        self.assertTrue(ConcreteModel._mptt_updates_enabled)
        self.assertTrue(SingleProxyModel._mptt_updates_enabled)

    def test_double_proxy(self):
        self.assertTrue(ConcreteModel._mptt_updates_enabled)
        self.assertTrue(DoubleProxyModel._mptt_updates_enabled)

        self.assertRaises(CantDisableUpdates, DoubleProxyModel.objects.disable_mptt_updates().__enter__)

        self.assertTrue(ConcreteModel._mptt_updates_enabled)
        self.assertTrue(DoubleProxyModel._mptt_updates_enabled)

        with ConcreteModel.objects.disable_mptt_updates():
            self.assertFalse(ConcreteModel._mptt_updates_enabled)
            self.assertFalse(DoubleProxyModel._mptt_updates_enabled)

        self.assertTrue(ConcreteModel._mptt_updates_enabled)
        self.assertTrue(DoubleProxyModel._mptt_updates_enabled)

    def test_insert_child(self):
        with self.assertNumQueries(2):
            with ConcreteModel.objects.disable_mptt_updates():
                # 1 query here:
                with self.assertNumQueries(1):
                    ConcreteModel.objects.create(name="e", parent=self.d)
                # 2nd query here:
                self.assertTreeEqual(ConcreteModel.objects.all(), """
                    1 - 1 0 1 6
                    2 1 1 1 2 3
                    3 1 1 1 4 5
                    4 - 2 0 1 2
                    5 4 2 1 2 3
                """)

        # yes, this is wrong. that's what disable_mptt_updates() does :/
        self.assertTreeEqual(ConcreteModel.objects.all(), """
            1 - 1 0 1 6
            2 1 1 1 2 3
            3 1 1 1 4 5
            4 - 2 0 1 2
            5 4 2 1 2 3
        """)

    def test_insert_root(self):
        with self.assertNumQueries(2):
            with ConcreteModel.objects.disable_mptt_updates():
                with self.assertNumQueries(1):
                    # 1 query here:
                    ConcreteModel.objects.create(name="e")
                # 2nd query here:
                self.assertTreeEqual(ConcreteModel.objects.all(), """
                    5 - 0 0 1 2
                    1 - 1 0 1 6
                    2 1 1 1 2 3
                    3 1 1 1 4 5
                    4 - 2 0 1 2
                """)
        self.assertTreeEqual(ConcreteModel.objects.all(), """
            5 - 0 0 1 2
            1 - 1 0 1 6
            2 1 1 1 2 3
            3 1 1 1 4 5
            4 - 2 0 1 2
        """)

    def test_move_node_same_tree(self):
        with self.assertNumQueries(3):
            with ConcreteModel.objects.disable_mptt_updates():
                with self.assertNumQueries(2):
                    # 2 queries here:
                    #  (django does a query to determine if the row is in the db yet)
                    self.c.parent = self.b
                    self.c.save()
                # 3rd query here:
                self.assertTreeEqual(ConcreteModel.objects.all(), """
                    1 - 1 0 1 6
                    2 1 1 1 2 3
                    3 2 1 1 4 5
                    4 - 2 0 1 2
                """)

        # yes, this is wrong. that's what disable_mptt_updates() does :/
        self.assertTreeEqual(ConcreteModel.objects.all(), """
            1 - 1 0 1 6
            2 1 1 1 2 3
            3 2 1 1 4 5
            4 - 2 0 1 2
        """)

    def test_move_node_different_tree(self):
        with self.assertNumQueries(3):
            with ConcreteModel.objects.disable_mptt_updates():
                with self.assertNumQueries(2):
                    # 2 queries here:
                    #  (django does a query to determine if the row is in the db yet)
                    self.c.parent = self.d
                    self.c.save()
                # 3rd query here:
                self.assertTreeEqual(ConcreteModel.objects.all(), """
                    1 - 1 0 1 6
                    2 1 1 1 2 3
                    3 4 1 1 4 5
                    4 - 2 0 1 2
                """)

        # yes, this is wrong. that's what disable_mptt_updates() does :/
        self.assertTreeEqual(ConcreteModel.objects.all(), """
            1 - 1 0 1 6
            2 1 1 1 2 3
            3 4 1 1 4 5
            4 - 2 0 1 2
        """)

    def test_move_node_to_root(self):
        with self.assertNumQueries(3):
            with ConcreteModel.objects.disable_mptt_updates():
                with self.assertNumQueries(2):
                    # 2 queries here:
                    #  (django does a query to determine if the row is in the db yet)
                    self.c.parent = None
                    self.c.save()
                # 3rd query here:
                self.assertTreeEqual(ConcreteModel.objects.all(), """
                    1 - 1 0 1 6
                    2 1 1 1 2 3
                    3 - 1 1 4 5
                    4 - 2 0 1 2
                """)

        # yes, this is wrong. that's what disable_mptt_updates() does :/
        self.assertTreeEqual(ConcreteModel.objects.all(), """
            1 - 1 0 1 6
            2 1 1 1 2 3
            3 - 1 1 4 5
            4 - 2 0 1 2
        """)

    def test_move_root_to_child(self):
        with self.assertNumQueries(3):
            with ConcreteModel.objects.disable_mptt_updates():
                with self.assertNumQueries(2):
                    # 2 queries here:
                    #  (django does a query to determine if the row is in the db yet)
                    self.d.parent = self.c
                    self.d.save()
                # 3rd query here:
                self.assertTreeEqual(ConcreteModel.objects.all(), """
                    1 - 1 0 1 6
                    2 1 1 1 2 3
                    3 1 1 1 4 5
                    4 3 2 0 1 2
                """)

        # yes, this is wrong. that's what disable_mptt_updates() does :/
        self.assertTreeEqual(ConcreteModel.objects.all(), """
            1 - 1 0 1 6
            2 1 1 1 2 3
            3 1 1 1 4 5
            4 3 2 0 1 2
        """)


class DelayedUpdatesTestCase(TreeTestCase):
    def setUp(self):
        self.a = ConcreteModel.objects.create(name="a")
        self.b = ConcreteModel.objects.create(name="b", parent=self.a)
        self.c = ConcreteModel.objects.create(name="c", parent=self.a)
        self.d = ConcreteModel.objects.create(name="d")
        self.z = ConcreteModel.objects.create(name="z")
        # state is now:
        self.assertTreeEqual(ConcreteModel.objects.all(), """
            1 - 1 0 1 6
            2 1 1 1 2 3
            3 1 1 1 4 5
            4 - 2 0 1 2
            5 - 3 0 1 2
        """)

    def test_proxy(self):
        self.assertFalse(ConcreteModel._mptt_is_tracking)
        self.assertFalse(SingleProxyModel._mptt_is_tracking)

        self.assertRaises(CantDisableUpdates, SingleProxyModel.objects.delay_mptt_updates().__enter__)

        self.assertFalse(ConcreteModel._mptt_is_tracking)
        self.assertFalse(SingleProxyModel._mptt_is_tracking)

        with ConcreteModel.objects.delay_mptt_updates():
            self.assertTrue(ConcreteModel._mptt_is_tracking)
            self.assertTrue(SingleProxyModel._mptt_is_tracking)

        self.assertFalse(ConcreteModel._mptt_is_tracking)
        self.assertFalse(SingleProxyModel._mptt_is_tracking)

    def test_double_context_manager(self):
        with ConcreteModel.objects.delay_mptt_updates():
            self.assertTrue(ConcreteModel._mptt_is_tracking)
            with ConcreteModel.objects.delay_mptt_updates():
                self.assertTrue(ConcreteModel._mptt_is_tracking)
            self.assertTrue(ConcreteModel._mptt_is_tracking)
        self.assertFalse(ConcreteModel._mptt_is_tracking)

    def test_insert_child(self):
        with self.assertNumQueries(7):
            with ConcreteModel.objects.delay_mptt_updates():
                with self.assertNumQueries(1):
                    # 1 query here:
                    ConcreteModel.objects.create(name="e", parent=self.d)
                # 2nd query here:
                self.assertTreeEqual(ConcreteModel.objects.all(), """
                    1 - 1 0 1 6
                    2 1 1 1 2 3
                    3 1 1 1 4 5
                    4 - 2 0 1 2
                    6 4 2 1 2 3
                    5 - 3 0 1 2
                """)
                # remaining queries (3 through 7) are the partial rebuild process.

        self.assertTreeEqual(ConcreteModel.objects.all(), """
            1 - 1 0 1 6
            2 1 1 1 2 3
            3 1 1 1 4 5
            4 - 2 0 1 4
            6 4 2 1 2 3
            5 - 3 0 1 2
        """)

    def test_insert_root(self):
        with self.assertNumQueries(3):
            with ConcreteModel.objects.delay_mptt_updates():
                with self.assertNumQueries(2):
                    # 2 queries required here:
                    # (one to get the correct tree_id, then one to insert)
                    ConcreteModel.objects.create(name="e")
                # 3rd query here:
                self.assertTreeEqual(ConcreteModel.objects.all(), """
                    1 - 1 0 1 6
                    2 1 1 1 2 3
                    3 1 1 1 4 5
                    4 - 2 0 1 2
                    5 - 3 0 1 2
                    6 - 4 0 1 2
                """)
                # no partial rebuild necessary, as no trees were modified
                # (newly created tree is already okay)
        self.assertTreeEqual(ConcreteModel.objects.all(), """
            1 - 1 0 1 6
            2 1 1 1 2 3
            3 1 1 1 4 5
            4 - 2 0 1 2
            5 - 3 0 1 2
            6 - 4 0 1 2
        """)

    def test_move_node_same_tree(self):
        with self.assertNumQueries(10):
            with ConcreteModel.objects.delay_mptt_updates():
                with self.assertNumQueries(2):
                    # 2 queries here:
                    #  (django does a query to determine if the row is in the db yet)
                    self.c.parent = self.b
                    self.c.save()
                # 3rd query here:
                self.assertTreeEqual(ConcreteModel.objects.all(), """
                    1 - 1 0 1 6
                    2 1 1 1 2 3
                    3 2 1 2 3 4
                    4 - 2 0 1 2
                    5 - 3 0 1 2
                """)
            # the remaining 7 queries are the partial rebuild.

        self.assertTreeEqual(ConcreteModel.objects.all(), """
            1 - 1 0 1 6
            2 1 1 1 2 5
            3 2 1 2 3 4
            4 - 2 0 1 2
            5 - 3 0 1 2
        """)

    def test_move_node_different_tree(self):
        with self.assertNumQueries(13):
            with ConcreteModel.objects.delay_mptt_updates():
                with self.assertNumQueries(3):
                    # 3 queries here:
                    #  1. django checks if the node is in the db
                    #  2. update the node
                    #  3. collapse old tree since it is now empty.
                    self.d.parent = self.c
                    self.d.save()
                # 4th query here:
                self.assertTreeEqual(ConcreteModel.objects.all(), """
                    1 - 1 0 1 6
                    2 1 1 1 2 3
                    3 1 1 1 4 5
                    4 3 1 2 5 6
                    5 - 2 0 1 2
                """)
            # the other 9 queries are the partial rebuild

        self.assertTreeEqual(ConcreteModel.objects.all(), """
            1 - 1 0 1 8
            2 1 1 1 2 3
            3 1 1 1 4 7
            4 3 1 2 5 6
            5 - 2 0 1 2
        """)

    def test_move_node_to_root(self):
        with self.assertNumQueries(5):
            with ConcreteModel.objects.delay_mptt_updates():
                with self.assertNumQueries(4):
                    # 4 queries here!
                    #   1. find the next tree_id to move to
                    #   2. update the tree_id on all nodes to the right of that
                    #   3. django does a query to determine if this instance exists in the db
                    #   4. update tree fields on self.c
                    self.c.parent = None
                    self.c.save()
                # 5th query here:
                self.assertTreeEqual(ConcreteModel.objects.all(), """
                    1 - 1 0 1 6
                    2 1 1 1 2 3
                    4 - 2 0 1 2
                    5 - 3 0 1 2
                    3 - 4 0 1 2
                """)

        self.assertTreeEqual(ConcreteModel.objects.all(), """
            1 - 1 0 1 6
            2 1 1 1 2 3
            4 - 2 0 1 2
            5 - 3 0 1 2
            3 - 4 0 1 2
        """)

    def test_move_root_to_child(self):
        with self.assertNumQueries(13):
            with ConcreteModel.objects.delay_mptt_updates():
                with self.assertNumQueries(3):
                    # 3 queries here:
                    #  1. django checks if the node is in the db
                    #  2. update the node
                    #  3. collapse old tree since it is now empty.
                    self.d.parent = self.c
                    self.d.save()
                # 4th query here:
                self.assertTreeEqual(ConcreteModel.objects.all(), """
                    1 - 1 0 1 6
                    2 1 1 1 2 3
                    3 1 1 1 4 5
                    4 3 1 2 5 6
                    5 - 2 0 1 2
                """)
            # the remaining 9 queries are the partial rebuild.

        self.assertTreeEqual(ConcreteModel.objects.all(), """
            1 - 1 0 1 8
            2 1 1 1 2 3
            3 1 1 1 4 7
            4 3 1 2 5 6
            5 - 2 0 1 2
        """)


class OrderedInsertionDelayedUpdatesTestCase(TreeTestCase):
    def setUp(self):
        self.c = OrderedInsertion.objects.create(name="c")
        self.d = OrderedInsertion.objects.create(name="d", parent=self.c)
        self.e = OrderedInsertion.objects.create(name="e", parent=self.c)
        self.f = OrderedInsertion.objects.create(name="f")
        self.z = OrderedInsertion.objects.create(name="z")
        # state is now:
        self.assertTreeEqual(OrderedInsertion.objects.all(), """
            1 - 1 0 1 6
            2 1 1 1 2 3
            3 1 1 1 4 5
            4 - 2 0 1 2
            5 - 3 0 1 2
        """)

    def test_insert_child(self):
        with self.assertNumQueries(11):
            with OrderedInsertion.objects.delay_mptt_updates():
                with self.assertNumQueries(1):
                    # 1 query here:
                    OrderedInsertion.objects.create(name="dd", parent=self.c)
                # 2nd query here:
                self.assertTreeEqual(OrderedInsertion.objects.all(), """
                    1 - 1 0 1 6
                    2 1 1 1 2 3
                    3 1 1 1 4 5
                    6 1 1 1 6 7
                    4 - 2 0 1 2
                    5 - 3 0 1 2
                """)
                # remaining 9 queries are the partial rebuild process.

        self.assertTreeEqual(OrderedInsertion.objects.all(), """
            1 - 1 0 1 8
            2 1 1 1 2 3
            6 1 1 1 4 5
            3 1 1 1 6 7
            4 - 2 0 1 2
            5 - 3 0 1 2
        """)

    def test_insert_root(self):
        with self.assertNumQueries(4):
            with OrderedInsertion.objects.delay_mptt_updates():
                with self.assertNumQueries(3):
                    # 3 queries required here:
                    #   1. get correct tree_id (delay_mptt_updates doesn't handle
                    #       root-level ordering when using ordered insertion)
                    #   2. increment tree_id of all following trees
                    #   3. insert the object
                    OrderedInsertion.objects.create(name="ee")
                # 4th query here:
                self.assertTreeEqual(OrderedInsertion.objects.all(), """
                    1 - 1 0 1 6
                    2 1 1 1 2 3
                    3 1 1 1 4 5
                    6 - 2 0 1 2
                    4 - 3 0 1 2
                    5 - 4 0 1 2
                """)
            # no partial rebuild is required
        self.assertTreeEqual(OrderedInsertion.objects.all(), """
            1 - 1 0 1 6
            2 1 1 1 2 3
            3 1 1 1 4 5
            6 - 2 0 1 2
            4 - 3 0 1 2
            5 - 4 0 1 2
        """)

    def test_move_node_same_tree(self):
        with self.assertNumQueries(10):
            with OrderedInsertion.objects.delay_mptt_updates():
                with self.assertNumQueries(2):
                    # 2 queries here:
                    #  (django does a query to determine if the row is in the db yet)
                    self.e.name = 'before d'
                    self.e.save()
                # 3rd query here:
                self.assertTreeEqual(OrderedInsertion.objects.all(), """
                    1 - 1 0 1 6
                    2 1 1 1 2 3
                    3 1 1 1 4 5
                    4 - 2 0 1 2
                    5 - 3 0 1 2
                """)
            # the remaining 7 queries are the partial rebuild.

        self.assertTreeEqual(OrderedInsertion.objects.all(), """
            1 - 1 0 1 6
            3 1 1 1 2 3
            2 1 1 1 4 5
            4 - 2 0 1 2
            5 - 3 0 1 2
        """)

    def test_move_node_different_tree(self):
        with self.assertNumQueries(13):
            with OrderedInsertion.objects.delay_mptt_updates():
                with self.assertNumQueries(3):
                    # 3 queries here:
                    #  1. django checks if the node is in the db
                    #  2. update the node
                    #  3. collapse old tree since it is now empty.
                    self.f.parent = self.c
                    self.f.name = 'dd'
                    self.f.save()
                # 4th query here:
                self.assertTreeEqual(OrderedInsertion.objects.all(), """
                    1 - 1 0 1 6
                    2 1 1 1 2 3
                    4 1 1 1 2 3
                    3 1 1 1 4 5
                    5 - 2 0 1 2
                """)
            # the remaining 9 queries are the partial rebuild

        self.assertTreeEqual(OrderedInsertion.objects.all(), """
            1 - 1 0 1 8
            2 1 1 1 2 3
            4 1 1 1 4 5
            3 1 1 1 6 7
            5 - 2 0 1 2
        """)

    def test_move_node_to_root(self):
        with self.assertNumQueries(5):
            with OrderedInsertion.objects.delay_mptt_updates():
                with self.assertNumQueries(4):
                    # 4 queries here!
                    #   1. find the next tree_id to move to
                    #   2. update the tree_id on all nodes to the right of that
                    #   3. django does a query to determine if this instance exists in the db
                    #   4. update tree fields on self.c
                    self.e.parent = None
                    self.e.save()
                # 5th query here:
                self.assertTreeEqual(OrderedInsertion.objects.all(), """
                    1 - 1 0 1 6
                    2 1 1 1 2 3
                    3 - 2 0 1 2
                    4 - 3 0 1 2
                    5 - 4 0 1 2
                """)

        self.assertTreeEqual(OrderedInsertion.objects.all(), """
            1 - 1 0 1 6
            2 1 1 1 2 3
            3 - 2 0 1 2
            4 - 3 0 1 2
            5 - 4 0 1 2
        """)

    def test_move_root_to_child(self):
        with self.assertNumQueries(13):
            with OrderedInsertion.objects.delay_mptt_updates():
                with self.assertNumQueries(3):
                    # 3 queries here:
                    #  1. django checks if the node is in the db
                    #  2. update the node
                    #  3. collapse old tree since it is now empty.
                    self.f.parent = self.e
                    self.f.save()
                # 4th query here:
                self.assertTreeEqual(OrderedInsertion.objects.all(), """
                    1 - 1 0 1 6
                    2 1 1 1 2 3
                    3 1 1 1 4 5
                    4 3 1 2 5 6
                    5 - 2 0 1 2
                """)
            # the remaining 9 queries are the partial rebuild.

        self.assertTreeEqual(OrderedInsertion.objects.all(), """
            1 - 1 0 1 8
            2 1 1 1 2 3
            3 1 1 1 4 7
            4 3 1 2 5 6
            5 - 2 0 1 2
        """)


class BaseManagerInfiniteRecursion(TestCase):
    """
    Tests to avoid infinite recursion in managers, which seems to be a recurring bug.
    """
    def test_all_managers_are_different(self):
        # all tree managers should be different. otherwise, possible infinite recursion.
        seen = {}
        for model in get_models():
            if not issubclass(model, MPTTModel):
                continue
            tm = model._tree_manager
            if tm in seen:
                self.fail("Tree managers for %s and %s are the same manager" % (model.__name__, seen[tm].__name__))
            seen[tm] = model

    def test_all_managers_have_correct_model(self):
        # all tree managers should have the correct model.
        for model in get_models():
            if not issubclass(model, MPTTModel):
                continue
            self.assertEqual(model._tree_manager.model, model)

    def test_base_manager_infinite_recursion(self):
        # repeatedly calling _base_manager should eventually return None
        for model in get_models():
            if not issubclass(model, MPTTModel):
                continue
            manager = model._tree_manager
            for i in range(20):
                manager = manager._base_manager
                if manager is None:
                    break
            else:
                self.fail("Detected infinite recursion in %s._tree_manager._base_manager" % model)


<<<<<<< HEAD
class RegisteredRemoteModel(TestCase):
    def test_save_registered_model(self):
        g1 = Group.objects.create(name='group 1')
        g1.save()
=======
class CacheTreeChildrenTestCase(TestCase):
    """
    Tests for the ``cache_tree_children`` template filter.
    """
    fixtures = ['categories.json']

    def test_cache_tree_children_caches_parents(self):
        """
        Ensures that each node's parent is cached by ``cache_tree_children``.
        """
        # Ensure only 1 query is used during this test
        with self.assertNumQueries(1):
            roots = cache_tree_children(Category.objects.all())
            games = roots[0]
            wii = games.get_children()[0]
            wii_games = wii.get_children()[0]
            # Ensure that ``wii`` is cached as ``parent`` on ``wii_games``, and
            # likewise for ``games`` being ``parent`` on the attached ``wii``
            self.assertEqual(wii, wii_games.parent)
            self.assertEqual(games, wii_games.parent.parent)
>>>>>>> b78f2014
<|MERGE_RESOLUTION|>--- conflicted
+++ resolved
@@ -1093,12 +1093,6 @@
                 self.fail("Detected infinite recursion in %s._tree_manager._base_manager" % model)
 
 
-<<<<<<< HEAD
-class RegisteredRemoteModel(TestCase):
-    def test_save_registered_model(self):
-        g1 = Group.objects.create(name='group 1')
-        g1.save()
-=======
 class CacheTreeChildrenTestCase(TestCase):
     """
     Tests for the ``cache_tree_children`` template filter.
@@ -1119,4 +1113,9 @@
             # likewise for ``games`` being ``parent`` on the attached ``wii``
             self.assertEqual(wii, wii_games.parent)
             self.assertEqual(games, wii_games.parent.parent)
->>>>>>> b78f2014
+
+
+class RegisteredRemoteModel(TestCase):
+    def test_save_registered_model(self):
+        g1 = Group.objects.create(name='group 1')
+        g1.save()